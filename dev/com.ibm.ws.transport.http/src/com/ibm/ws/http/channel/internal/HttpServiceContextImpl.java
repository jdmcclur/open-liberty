--- conflicted
+++ resolved
@@ -30,11 +30,7 @@
 import com.ibm.ws.http.channel.h2internal.H2StreamProcessor;
 import com.ibm.ws.http.channel.h2internal.H2VirtualConnectionImpl;
 import com.ibm.ws.http.channel.h2internal.exceptions.CompressionException;
-<<<<<<< HEAD
-import com.ibm.ws.http.channel.h2internal.exceptions.ProtocolException;
-=======
 import com.ibm.ws.http.channel.h2internal.exceptions.Http2Exception;
->>>>>>> 33d6a1df
 import com.ibm.ws.http.channel.h2internal.frames.Frame;
 import com.ibm.ws.http.channel.h2internal.frames.FrameHeaders;
 import com.ibm.ws.http.channel.h2internal.frames.FramePushPromise;
@@ -5090,16 +5086,11 @@
         try {
             // Add the four required pseudo headers to the push_promise frame header block fragment
             ppHb.write(H2Headers.encodeHeader(h2WriteTable, HpackConstants.METHOD, "GET", LiteralIndexType.NOINDEXING));
-<<<<<<< HEAD
-            String authority = getLocalAddr().getHostName() + ":" + getLocalPort();
-            ppHb.write(H2Headers.encodeHeader(h2WriteTable, HpackConstants.AUTHORITY, authority, LiteralIndexType.NOINDEXING));
-=======
             // Encode authority
             String auth = ((H2HttpInboundLinkWrap) link).muxLink.getAuthority();
             if (auth != null) {
                 ppHb.write(H2Headers.encodeHeader(h2WriteTable, HpackConstants.AUTHORITY, auth, LiteralIndexType.NOINDEXING));
             }
->>>>>>> 33d6a1df
             if (this.isSecure()) {
                 ppHb.write(H2Headers.encodeHeader(h2WriteTable, HpackConstants.SCHEME, "https", LiteralIndexType.NOINDEXING));
             } else {
@@ -5156,15 +5147,9 @@
         if (existingSP != null) {
             try {
                 existingSP.processNextFrame(pushPromiseFrame, com.ibm.ws.http.channel.h2internal.Constants.Direction.WRITING_OUT);
-<<<<<<< HEAD
-            } catch (ProtocolException pe) {
-                if (TraceComponent.isAnyTracingEnabled() && tc.isEntryEnabled()) {
-                    Tr.exit(tc, "handleH2LinkPreload(): Protocol exception when sending the push_promise frame: " + pe);
-=======
             } catch (Http2Exception e) {
                 if (TraceComponent.isAnyTracingEnabled() && tc.isEntryEnabled()) {
                     Tr.exit(tc, "handleH2LinkPreload(): Protocol exception when sending the push_promise frame: " + e);
->>>>>>> 33d6a1df
                 }
                 return;
             }
