/*******************************************************************************
 * Copyright (c) 1997, 2018 IBM Corporation and others.
 * All rights reserved. This program and the accompanying materials
 * are made available under the terms of the Eclipse Public License v1.0
 * which accompanies this distribution, and is available at
 * http://www.eclipse.org/legal/epl-v10.html
 *
 * Contributors:
 *     IBM Corporation - initial API and implementation
 *******************************************************************************/
package com.ibm.ws.http.channel.h2internal.hpack;

import java.io.ByteArrayOutputStream;
import java.io.IOException;
import java.nio.charset.Charset;

import com.ibm.websphere.ras.Tr;
import com.ibm.websphere.ras.TraceComponent;
import com.ibm.ws.genericbnf.internal.GenericConstants;
import com.ibm.ws.http.channel.h2internal.H2ConnectionSettings;
import com.ibm.ws.http.channel.h2internal.exceptions.CompressionException;
import com.ibm.ws.http.channel.h2internal.hpack.HpackConstants.ByteFormatType;
import com.ibm.ws.http.channel.h2internal.hpack.HpackConstants.LiteralIndexType;
import com.ibm.ws.http.channel.h2internal.huffman.HuffmanDecoder;
import com.ibm.ws.http.channel.h2internal.huffman.HuffmanEncoder;
import com.ibm.wsspi.bytebuffer.WsByteBuffer;

public class H2Headers {

    /** RAS tracing variable */
    private static final TraceComponent tc = Tr.register(H2Headers.class,
                                                         GenericConstants.GENERIC_TRACE_NAME,
                                                         null);

    /**
     * Decode header bytes without validating against connection settings
     *
     * @param WsByteBuffer
     * @param H2HeaderTable
     * @return H2HeaderField
     * @throws CompressionException
     */
    public static H2HeaderField decodeHeader(WsByteBuffer buffer, H2HeaderTable table) throws CompressionException {
        return decodeHeader(buffer, table, true, false, null);
    }

    /**
     * Decode header bytes, validating against a given H2ConnectionSettings
     *
     * @param WsByteBuffer
     * @param H2HeaderTable
     * @param isFirstHeader
     * @param H2ConnectionSettings
     * @return H2HeaderField
     * @throws CompressionException if invalid header names or values are found
     */
    public static H2HeaderField decodeHeader(WsByteBuffer buffer, H2HeaderTable table, boolean isFirstHeader,
                                             boolean isTrailerBlock, H2ConnectionSettings settings) throws CompressionException {

        if (TraceComponent.isAnyTracingEnabled() && tc.isDebugEnabled()) {
            Tr.entry(tc, "decodeHeader");
        }

        if (!table.isDynamicTableValid()) {
            throw new CompressionException("The context for this dynamic table is not valid.");
        }

        if (buffer == null || !buffer.hasRemaining()) {
            throw new CompressionException("Invalid attempt to decode empty or null buffer.");
        }

        //Get first byte for header being decoded
        byte currentByte = buffer.get();
        buffer.position(buffer.position() - 1);
        //Format this instruction byte so that 4 LSB are set to '1',
        //allowing for quick assessment of what instruction this byte
        //contains.
        byte maskedByte = HpackUtils.format(currentByte, HpackConstants.MASK_0F);

        if (TraceComponent.isAnyTracingEnabled() && tc.isDebugEnabled()) {
            Tr.debug(tc, "Operation Byte: " + HpackUtils.byteToHexString(currentByte));
        }

        int decodedInteger = 0;
        H2HeaderField header = null;

        //If the MSB is 1, the masked byte will be negative since this is
        //a signed byte.
        if (maskedByte < HpackConstants.MASK_00) {

            //Check against the byte '1000000' as the index value of 0
            //for indexed headers is not used and MUST be treated as a
            //decoding error.
            if (currentByte == HpackConstants.MASK_80) {
                throw new CompressionException("An indexed header cannot have an index of 0");
            }
            //Look for the corresponding integer representation - each byte for
            //the integer representation decoder, for this case, has N = 7.

            decodedInteger = IntegerRepresentation.decode(buffer, ByteFormatType.INDEXED);

            if (TraceComponent.isAnyTracingEnabled() && tc.isDebugEnabled()) {
                Tr.debug(tc, "Operation byte indicated header is already indexed at index location: " + decodedInteger +
                             ". Searching table...");
            }

            //Get both header name and value using the given index location.

            header = table.getHeaderEntry(decodedInteger);

            if (header == null) {
                throw new CompressionException("Received an invalid header index");
            }
            checkIsValidH2Header(header, isTrailerBlock);

            if (TraceComponent.isAnyTracingEnabled() && tc.isDebugEnabled()) {
                Tr.debug(tc, "Found header: [" + header.getName() + ", " + header.getValue() + "]");
            }

            if (TraceComponent.isAnyTracingEnabled() && tc.isDebugEnabled()) {
                Tr.exit(tc, "decodeHeader");
            }
            return header;
        }

        //Not currently index - verify literal index type and handle
        //accordingly. There are three types of possible encodings for a <HeaderField>.
        //Bits 7, 6, and 5 will tell us what type of encoding this is. There is
        //also the possibility of a table update command.
        else {
            if (TraceComponent.isAnyTracingEnabled() && tc.isDebugEnabled()) {
                Tr.debug(tc, "Header not fully indexed in table, determining indexing type.");
            }

            /*
             * If bit 7 is '1', then this LiteralIndexType.INCREMENTAL
             *
             * Literal Header Field with Incremental Indexing
             * +---+---+---+---+---+---+---+---+
             * | 0 | 1 | Index (6+) ---------- |
             * +---+---+-----------------------+
             */
            if (maskedByte >= HpackConstants.MASK_4F) {

                if (TraceComponent.isAnyTracingEnabled() && tc.isDebugEnabled()) {
                    Tr.debug(tc, "Indexing decode type: INCREMENTAL");
                }

                header = decodeHeader(buffer, table, ByteFormatType.INCREMENTAL);

            } else if (maskedByte >= HpackConstants.MASK_2F) {
                if (!isFirstHeader) {
                    throw new CompressionException("dynamic table size update must occur at the beginning of the first header block");
                }

                int fragmentLength = IntegerRepresentation.decode(buffer, ByteFormatType.TABLE_UPDATE);
                if (settings != null && fragmentLength > settings.headerTableSize) {
                    throw new CompressionException("dynamic table size update size was larger than SETTINGS_HEADER_TABLE_SIZE");
                }
                table.updateTableSize(fragmentLength);

                return null;
            }

            /*
             * Bit 7 is '0' & bits 6-5 match '01', then this is
             * LiteralIndexType.NEVERINDEX
             */
            else if (maskedByte == HpackConstants.MASK_1F) {

                if (TraceComponent.isAnyTracingEnabled() && tc.isDebugEnabled()) {
                    Tr.debug(tc, "Indexing decode type: NEVERINDEX");
                }

                header = decodeHeader(buffer, table, ByteFormatType.NEVERINDEX);

            }

            /*
             * Bit 7 is '0' & bits 6-5 match '00', then this is
             * LiteralIndexType.NOINDEXING
             */
            else if (maskedByte == HpackConstants.MASK_0F) {

                if (TraceComponent.isAnyTracingEnabled() && tc.isDebugEnabled()) {
                    Tr.debug(tc, "Indexing decode type: NOINDEXING");
                }

                header = decodeHeader(buffer, table, ByteFormatType.NOINDEXING);

            }

        }

        checkIsValidH2Header(header, isTrailerBlock);

        if (TraceComponent.isAnyTracingEnabled() && tc.isDebugEnabled()) {
            Tr.debug(tc, "Decoded the header: [" + header.getName() + ", " + header.getValue() + "]");
        }

        if (TraceComponent.isAnyTracingEnabled() && tc.isDebugEnabled()) {
            Tr.exit(tc, "decodeHeader");
        }

        return header;

    }

    private static H2HeaderField decodeHeader(WsByteBuffer buffer, H2HeaderTable table, ByteFormatType type) throws CompressionException {
        //Four possible table operations: Indexed, Incremental, Not Indexed, Never Indexed
        //Indexed case is considered in the <HeaderBlock> decode.

        int integerLength = 0;
        String decodedName;
        String decodedValue;
        H2HeaderField header;

        //Decode index location.
        integerLength = IntegerRepresentation.decode(buffer, type);

        //if non-zero, then this matches a name entry stored
        if (integerLength > 0) {
            if (TraceComponent.isAnyTracingEnabled() && tc.isDebugEnabled()) {
                Tr.debug(tc, "Operation byte indicates header name is indexed at location "
                             + integerLength + ". Searching table for header name...");
            }
            decodedName = table.getHeaderEntry(integerLength).getName();

        }

        else {
            //Name not in table, therefore decode the next fragment
            //to get the name for this header.
            if (TraceComponent.isAnyTracingEnabled() && tc.isDebugEnabled()) {
                Tr.debug(tc, "Decoding header name.");
            }
            decodedName = decodeFragment(buffer);

            if (decodedName.trim().isEmpty()) {
                throw new CompressionException("Header field names must not be empty.");
            }

            if (!HpackUtils.isAllLower(decodedName)) {
                throw new CompressionException("Header field names must not contain uppercase "
                                               + "characters. Decoded header name: " + decodedName);
            }

        }

        //decode value - same logic as decoding the name.
        if (TraceComponent.isAnyTracingEnabled() && tc.isDebugEnabled()) {
            Tr.debug(tc, "Decoding header value.");
        }
        decodedValue = decodeFragment(buffer);

        //Create header and Index it if applicable
        header = new H2HeaderField(decodedName, decodedValue);

        if (type == ByteFormatType.INCREMENTAL) {
            if (TraceComponent.isAnyTracingEnabled() && tc.isDebugEnabled()) {
                Tr.debug(tc, "Incremental indexing: adding decoded header to table.");
            }
            table.addHeaderEntry(header);
        }
        return header;
    }

    /**
     * Decode a Fragment of the Header. Fragment in this case refers to the bytes that
     * represent the integer length and octets length of either the Name or Value of
     * a Header. For instance, in the case of the Name, the fragment is
     *
     * +---+---+-----------------------+
     * | H | Name Length (7+) |
     * +---+---------------------------+
     * | Name String (Length octets) |
     * +---+---------------------------+
     *
     * @param buffer Contains all bytes that will be decoded into this <HeaderField>
     * @return String representation of the fragment. Stored as either the key or value of this <HeaderField>
     * @throws CompressionException
     */
    private static String decodeFragment(WsByteBuffer buffer) throws CompressionException {
        String decodedResult = null;

        try {
            byte currentByte = buffer.get();

            //Reset back position to decode the integer length of this segment.
            buffer.position(buffer.position() - 1);
            boolean huffman = (HpackUtils.getBit(currentByte, 7) == 1);
            if (TraceComponent.isAnyTracingEnabled() && tc.isDebugEnabled()) {
                Tr.debug(tc, "Decoding using huffman encoding: " + huffman);
            }

            //HUFFMAN and NOHUFFMAN ByteFormatTypes have the same
            //integer decoding bits (N=7). Therefore, either enum value
            //is valid for the integer representation decoder.
            int fragmentLength = IntegerRepresentation.decode(buffer, ByteFormatType.HUFFMAN);

            byte[] bytes = new byte[fragmentLength];
            //Transfer bytes from the buffer into byte array.
            buffer.get(bytes);

            if (huffman && bytes.length > 0) {
                HuffmanDecoder decoder = new HuffmanDecoder();
                bytes = decoder.convertHuffmanToAscii(bytes);
            }
            decodedResult = new String(bytes, Charset.forName(HpackConstants.HPACK_CHAR_SET));

        } catch (Exception e) {
            throw new CompressionException("Received an invalid header block fragment");
        }

        return decodedResult;

    }

    public static byte[] encodeHeader(H2HeaderTable table, String name, String value, LiteralIndexType type) throws CompressionException, IOException {
        return encodeHeader(table, name, value, type, true);
    }

    public static byte[] encodeHeader(H2HeaderTable table, String name, String value,
                                      LiteralIndexType type, boolean huffman) throws CompressionException, IOException {

        if (TraceComponent.isAnyTracingEnabled() && tc.isDebugEnabled()) {
            Tr.entry(tc, "encodeHeader", "Encoding [" + name + ", " + value);
        }

        if (table == null || !table.isDynamicTableValid()) {
            throw new CompressionException("The context for this dynamic table is not valid.");
        }

        //Build a stream of bytes until we are done encoding
        ByteArrayOutputStream encodedHeader = new ByteArrayOutputStream();
        //H2 header names must be all lower case to be compliant. Ensure this before encoding
        //or modifying table.
        String compliantName = name.toLowerCase();

        //First byte will specify the indexing type and index location, if any, for the header.

        int indexLocation = 0; // default index not in table.

        H2HeaderField indexedHeader = null;

        if (TraceComponent.isAnyTracingEnabled() && tc.isDebugEnabled()) {
            Tr.debug(tc, "Searching in table for header...");
        }

        //Look in table for all instances of this header name. API returns when it finds one that
        //matches both header name or value or the last one that matches name. Otherwise, it returns
        //null.
        indexedHeader = table.getHeaderEntry(compliantName, value);

        if (indexedHeader != null) { //found indexed header
            //Location of found indexed header in table
            indexLocation = indexedHeader.getCurrentIndex();

            if (indexedHeader.getValueHash() == value.hashCode()) {
                //If the header name and value both match, then this header is already indexed.
                //Encode using a reference to the table entry. No changes are to be made to the
                //dynamic table. With nothing table operations, return at this point.

                if (TraceComponent.isAnyTracingEnabled() && tc.isDebugEnabled()) {
                    Tr.debug(tc, "Header name and value found in table at index location: " + indexLocation +
                                 ". Encoding header as INDEXED.");
                }
                if (TraceComponent.isAnyTracingEnabled() && tc.isDebugEnabled()) {
                    Tr.exit(tc, "encodeHeader");
                }
                return IntegerRepresentation.encode(indexLocation, ByteFormatType.INDEXED);
            }
            if (TraceComponent.isAnyTracingEnabled() && tc.isDebugEnabled()) {
                Tr.debug(tc, "Found header name in table at location: " + indexLocation + ".");
            }
        }

        //Encode first byte
        encodedHeader.write(IntegerRepresentation.encode(indexLocation, type));

        //Encode Header Name if necessary
        if (indexLocation == 0) {
            //Will require the header name to be encoded, as there was no matching entry in the table.
            if (TraceComponent.isAnyTracingEnabled() && tc.isDebugEnabled()) {
                Tr.debug(tc, "Header name not found in table, encoding header name...");
            }
            encodeFragment(encodedHeader, compliantName, huffman);
        }

        //Encode Header Value
        if (TraceComponent.isAnyTracingEnabled() && tc.isDebugEnabled()) {
            Tr.debug(tc, "Encoding header value...");
        }
        encodeFragment(encodedHeader, value, huffman);

        //If this header is to be indexed, do so now.

        if (type == LiteralIndexType.INDEX) {
            if (TraceComponent.isAnyTracingEnabled() && tc.isDebugEnabled()) {
                Tr.debug(tc, "Incremental indexing: adding encoded header to table.");
            }
            table.addHeaderEntry(new H2HeaderField(compliantName, value));
        }

        if (TraceComponent.isAnyTracingEnabled() && tc.isDebugEnabled()) {
            Tr.exit(tc, "encodeHeader");
        }

        return encodedHeader.toByteArray();

    }

    private static void encodeFragment(ByteArrayOutputStream encodedHeader, String headerFragment, boolean huffman) throws CompressionException, IOException {
        //TODO: consider return type as boolean (false - exception caught, true it encoded fragment)

        byte[] fragmentBytes = headerFragment.getBytes(HpackConstants.HPACK_CHAR_SET);
        ByteFormatType encodingType = ByteFormatType.NOHUFFMAN;
        if (TraceComponent.isAnyTracingEnabled() && tc.isDebugEnabled()) {
            Tr.debug(tc, "Encoding using huffman encoding: " + huffman);
        }

        if (huffman) {
            fragmentBytes = HuffmanEncoder.convertAsciiToHuffman(fragmentBytes);
            //set encoding type to huffman
            encodingType = ByteFormatType.HUFFMAN;
        }

        //Encode length
        encodedHeader.write(IntegerRepresentation.encode(fragmentBytes.length, encodingType));

        //Put encode value in buffer
        encodedHeader.write(fragmentBytes);

    }

    /**
     * Validate a H2HeaderField object
     *
     * @param H2HeaderField
     * @throws CompressionException if the H2HeaderField is not valid
     */
    private static void checkIsValidH2Header(H2HeaderField header, boolean isTrailerField) throws CompressionException {
        if (!header.getName().startsWith(":")) {
            String headerName = header.getName();
            String headerValue = header.getValue();

            for (String name : HpackConstants.connectionSpecificHeaderList) {
                if (name.equalsIgnoreCase(headerName)) {
                    throw new CompressionException("Invalid Connection header received: " + header.toString());
                }
            }
            if ("Connection".equalsIgnoreCase(headerName) && !"TE".equalsIgnoreCase(headerValue)) {
                throw new CompressionException("Invalid Connection header received: " + header.toString());
            }
            if ("TE".equalsIgnoreCase(headerName) && !"trailers".equalsIgnoreCase(headerValue)) {
                throw new CompressionException("Invalid header: TE header must have value \"trailers\": " + header.toString());
            }
        } else {
            if (isTrailerField) {
                throw new CompressionException("Psuedo-headers are not allowed in trailers: " + header.toString());
            }
        }
<<<<<<< HEAD
=======
    }

    /**
     * Check to see if a given header name is valid to write on an HTTP/2 connection
     *
     * @param H2HeaderField
     * @throws CompressionException if the H2HeaderField is not valid
     */
    public static boolean checkIsValidH2WriteHeader(String headerName) {
        if (!headerName.startsWith(":")) {
            if ("Connection".equalsIgnoreCase(headerName)) {
                return false;
            }
            if ("TE".equalsIgnoreCase(headerName)) {
                return false;
            }
        }
        return true;
>>>>>>> 33d6a1df
    }

    /**
     * Get the content length value from a header, if one exists
     *
     * @param H2HeaderField
     * @return the content-length value, or -1 if no content-length is found
     */
    public static int getContentLengthValue(H2HeaderField header) {
        if ("content-length".equalsIgnoreCase(header.getName())) {
            return Integer.parseInt(header.getValue());
        }
        return -1;
    }

}<|MERGE_RESOLUTION|>--- conflicted
+++ resolved
@@ -460,8 +460,6 @@
                 throw new CompressionException("Psuedo-headers are not allowed in trailers: " + header.toString());
             }
         }
-<<<<<<< HEAD
-=======
     }
 
     /**
@@ -480,7 +478,6 @@
             }
         }
         return true;
->>>>>>> 33d6a1df
     }
 
     /**
