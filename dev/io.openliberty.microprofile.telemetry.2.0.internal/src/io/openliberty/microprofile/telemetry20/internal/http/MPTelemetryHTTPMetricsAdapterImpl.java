--- conflicted
+++ resolved
@@ -87,13 +87,8 @@
         Context ctx = Context.current();
 
         double seconds = duration.toNanos() * NANO_CONVERSION;
-<<<<<<< HEAD
-        httpHistogram.record(seconds, retrieveAttributes(httpStatAttributes), ctx);
-=======
         httpHistogram.record(seconds,
                              retrieveAttributes(httpStatAttributes), ctx);
-
->>>>>>> 21e93aee
     }
 
     private Attributes retrieveAttributes(HttpStatAttributes httpStatAttributes) {
