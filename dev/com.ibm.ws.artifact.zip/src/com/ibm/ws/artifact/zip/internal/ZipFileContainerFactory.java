--- conflicted
+++ resolved
@@ -49,17 +49,12 @@
 public class ZipFileContainerFactory implements ArtifactContainerFactoryHelper, ContainerFactoryHolder {
     static final TraceComponent tc = Tr.register(ZipFileContainerFactory.class);
 
-<<<<<<< HEAD
     //
 
     private BundleContext bundleContext;
 
     protected synchronized void activate(ComponentContext componentContext) {
         bundleContext = componentContext.getBundleContext();
-=======
-    private boolean hasZipExtension(String name) {
-        return name.matches("(?i:(.*)\\.(ZIP|[SEJRW]AR|E[BS]A|SPRING))");
->>>>>>> aeb1fe3d
     }
 
     protected synchronized void deactivate(ComponentContext componentContext) {
@@ -254,6 +249,11 @@
 
     //
 
+    // TODO: There is an implementation conflict.  These are also provided
+    //       as the service property "handlesEntry".  More appropriately,
+    //       this test would use the service property value, instead of
+    //       hard coding the accepted extensions.
+
     private static final String[] ZIP_EXTENSIONS = new String[] {
         "jar",
         "zip",
@@ -262,75 +262,53 @@
         "sar"
     };
 
-<<<<<<< HEAD
+    private static final String ZIP_EXTENSION_SPRING = "spring";
+
+    private static final boolean IGNORE_CASE = true;
+
+    /**
+     * Tell if a file name has a zip file type extension.
+     * 
+     * These are: "jar", "zip", "ear", "war", "rar", "eba", "esa",
+     * "sar", and "spring".
+     * 
+     * See also the service property "handlesEntry".
+     *
+     * @param name The file name to test.
+     * 
+     * @return True or false telling if the file has one of the
+     *     zip file type extensions.
+     */
     private static boolean hasZipExtension(String name) {
         int nameLen = name.length();
+
+        // Need '.' plus at least three characters.
+
         if ( nameLen < 4 ) {
             return false;
-        } else if ( name.charAt(nameLen - 4) != '.' ) {
+        }
+
+        // Need '.' plus at least six characters for ".spring".
+
+        if ( nameLen >= 7 ) {
+            if ( (name.charAt(nameLen - 7) == '.') &&
+                 name.regionMatches(IGNORE_CASE, nameLen - 6, ZIP_EXTENSION_SPRING, 0, 6) ) {
+                return true;
+            }
+        }
+
+        if ( name.charAt(nameLen - 4) != '.' ) {
             return false;
         } else {
             for ( String ext : ZIP_EXTENSIONS ) {
-                if ( name.regionMatches(true, nameLen - 3, ext, 0, 3) ) { // ignore case
+                if ( name.regionMatches(IGNORE_CASE, nameLen - 3, ext, 0, 3) ) { // ignore case
                     return true;
-=======
-                ZipInputStream zis = new ZipInputStream(is);
-                //test if its actually a zip ?
-                try {
-                    // we call getNextEntry to ensure we have a valid zip, will fail if not.
-                    // we don't care about the first entry so we can ignore it.
-                    zis.getNextEntry();
-                    validZip = true;
-                } catch (IOException io) {
-                    //if we caught an exception.. it's not a zip
-                    //or its a broken zip
-                    //or the disk is failing
-
-                    //no need to report the error, we were only attempting to load the file.
-                    //if we fail, someone else might not.
-                    //update: we now report the error, as a user aid to diagnosing issues.
-
-                    // If we get an exception it isn't a valid zip.
-                    // build a path for the message.. this isn't too straightforward.
-                    // note: the artifact api impls are allowed to use getPhysicalPath =)
-                    String path = e.getPath();
-                    if (e.getPhysicalPath() != null) {
-                        //entry has a real path
-                        path = e.getPhysicalPath();
-                    } else {
-                        if (e.getRoot().getPhysicalPath() != null) {
-                            //entry didnt have a path, but it's root did..
-                            path = e.getRoot().getPhysicalPath() + "!" + path;
-                        } else {
-                            //entry and it's root had no physical path..
-                            //can we go up above that?
-                            boolean found = false;
-                            ArtifactEntry parent = e.getRoot().getEntryInEnclosingContainer();
-                            while (parent != null) {
-                                if (parent.getPhysicalPath() != null) {
-                                    path = parent.getPhysicalPath() + "!" + path;
-                                } else {
-                                    path = parent.getPath() + "!" + path;
-                                }
-                                parent = parent.getRoot().getEntryInEnclosingContainer();
-                            }
-                            //path is now either prefixed by a physical path, or is as
-                            //good as we can get.. (eg, if this is a zip in loose.. )
-                        }
-                    }
-                    Tr.error(tc, "bad.zip.data", path);
                 }
-                try {
-                    // attempt to close the zip, ignoring any error because we can't recover.
-                    zis.close();
-                } catch (IOException ioe) {
-                    //ignore errors closing.
->>>>>>> aeb1fe3d
-                }
-            }
-            return false;
-        }
-        // return name.matches("(?i:(.*)\\.(ZIP|[SEJRW]AR|E[BS]A))");
+            }
+            return false;
+        }
+
+        // return name.matches("(?i:(.*)\\.(ZIP|[SEJRW]AR|E[BS]A|SPRING))");
     }
 
     // If we caught an exception, it's not a zip file.
@@ -392,7 +370,6 @@
         return validZip;
     }
 
-<<<<<<< HEAD
     /**
      * Answer they physical path of an artifact entry.
      *
@@ -416,17 +393,6 @@
         if ( physicalPath != null ) {
             return physicalPath;
         }
-=======
-    private ArtifactContainerFactory containerFactory = null;
-    private ZipCachingService zipCachingService = null;
-    private BundleContext ctx = null;
-    private GlobalClassloadingConfiguration classLoadingConfiguration;
-
-    protected synchronized void activate(ComponentContext ctx) {
-        //need to get this into containers for the notifier..
-        this.ctx = ctx.getBundleContext();
-    }
->>>>>>> aeb1fe3d
 
         String entryPath = artifactEntry.getPath();
         String rootPath = artifactEntry.getRoot().getPhysicalPath();
@@ -482,22 +448,8 @@
                 return false;
             }
 
-<<<<<<< HEAD
         } catch ( FileNotFoundException e ) {
             Tr.error(tc, "Missing zip file " + file.getAbsolutePath());
-=======
-    /*
-     * (non-Javadoc)
-     *
-     * @see com.ibm.ws.artifact.zip.internal.ContainerFactoryHolder#useJarUrls()
-     */
-    @Override
-    public boolean useJarUrls() {
-        // The classloadingConfiguration is optional, so don't assume it's there
-        if (classLoadingConfiguration != null) {
-            return classLoadingConfiguration.useJarUrls();
-        } else {
->>>>>>> aeb1fe3d
             return false;
 
         } finally {
