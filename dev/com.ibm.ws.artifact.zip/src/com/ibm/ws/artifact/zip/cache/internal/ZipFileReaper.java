--- conflicted
+++ resolved
@@ -363,13 +363,8 @@
                 //
                 // CAUTION CAUTION CAUTION CAUTION
 
-<<<<<<< HEAD
                 long requestedReapDelay = REAP_DELAY_INDEFINITE;
                 long reapAt = startAt;
-=======
-                nextReapDelay = REAP_DELAY_INDEFINITE;
-                nextReapAt = initialAt;
->>>>>>> 5c3ec1f4
 
                 while ( true ) {
                     lastReapAt = nextReapAt;
@@ -380,17 +375,10 @@
                     // is not guaranteed.
 
                     try {
-<<<<<<< HEAD
                         if ( requestedReapDelay < 0L ) {
                             reaper.reaperLock.wait(methodName, "new pending close"); // throws InterruptedException
                         } else {
                             reaper.reaperLock.waitNS(requestedReapDelay, methodName, "active pending close"); // throws InterruptedException
-=======
-                        if ( nextReapDelay < 0L ) {
-                            reaper.reaperLock.wait(methodName, "new pending close"); // throws InterruptedException
-                        } else {
-                            reaper.reaperLock.waitNS(nextReapDelay, methodName, "active pending close"); // throws InterruptedException
->>>>>>> 5c3ec1f4
                         }
                     } catch ( InterruptedException e ) {
                         if ( doDebug ) {
@@ -398,8 +386,7 @@
                         }
                         break;
                     }
-
-<<<<<<< HEAD
+                  
                     reapAt = SystemUtils.getNanoTime();
                     
                     if ( doDebug ) {
@@ -416,22 +403,6 @@
                                 message = " Excessive reap cycle time:";
                             } else {
                                 message = " Reap cycle time:";  
-=======
-                    nextReapAt = SystemUtils.getNanoTime();
-                    if ( doDebug ) {
-                        Tr.debug(tc, methodName + " Reap [ " + toRelSec(initialAt, nextReapAt) + " (s) ]");
-                    }
-
-                    if ( nextReapDelay > 0L ) {
-                        long actualDelay = nextReapAt - lastReapAt;
-                        if ( actualDelay > nextReapDelay ) {
-                            long overage = actualDelay - nextReapDelay;
-                            if ( overage > STALL_LIMIT ) {
-                                asyncWarning("reaper.stall", toAbsSec(actualDelay), toAbsSec(nextReapDelay)); 
-                                // "Excessive delay processing pending zip file closes:"
-                                // " Actual delay [ " + toAbsSec(actualDelay) + " (s) ];"
-                                // " Requested delay [ " + toAbsSec(reapDelay) + " (s) ]"
->>>>>>> 5c3ec1f4
                             }
                         } else {
                             message = " Reap cycle time:";
@@ -452,11 +423,8 @@
                         // this code holds the reaper lock, none can be added before
                         // the next wait.
 
-<<<<<<< HEAD
                         requestedReapDelay = REAP_DELAY_INDEFINITE;
-=======
-                        nextReapDelay = REAP_DELAY_INDEFINITE;
->>>>>>> 5c3ec1f4
+
                         continue;
                     }
 
@@ -467,15 +435,9 @@
                     if ( consumedPend < pendMax ) {
                         // The ripest still has time left before it is fully closed.
                         // That is the amount of time to wait to the next reap. 
-<<<<<<< HEAD
                         requestedReapDelay = pendMax - consumedPend;
                         if ( doDebug ) {
                             Tr.debug(tc, methodName + " Ripest [ " + ripestPending.path + " ] waited [ " + toAbsSec(consumedPend) + " (s) ] remaining [ " + toAbsSec(requestedReapDelay) + " (s) ]");
-=======
-                        nextReapDelay = pendMax - consumedPend;
-                        if ( doDebug ) {
-                            Tr.debug(tc, methodName + " Ripest [ " + ripestPending.path + " ] waited [ " + toAbsSec(consumedPend) + " (s) ] remaining [ " + toAbsSec(nextReapDelay) + " (s) ]");
->>>>>>> 5c3ec1f4
                         }
 
                     } else {
@@ -486,11 +448,7 @@
                             Tr.debug(tc, methodName + " Ripest [ " + ripestPending.path + " ] waited [ " + toAbsSec(consumedPend) + " (s) ]");
                         }
 
-<<<<<<< HEAD
                         requestedReapDelay = reaper.reap(reapAt, ZipFileReaper.IS_NOT_SHUTDOWN_REAP);
-=======
-                        nextReapDelay = reaper.reap(nextReapAt, ZipFileReaper.IS_NOT_SHUTDOWN_REAP);
->>>>>>> 5c3ec1f4
                     }
                 }
             }
