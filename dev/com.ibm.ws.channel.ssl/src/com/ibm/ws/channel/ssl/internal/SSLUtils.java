/*******************************************************************************
 * Copyright (c) 2003, 2018 IBM Corporation and others.
 * All rights reserved. This program and the accompanying materials
 * are made available under the terms of the Eclipse Public License v1.0
 * which accompanies this distribution, and is available at
 * http://www.eclipse.org/legal/epl-v10.html
 *
 * Contributors:
 *     IBM Corporation - initial API and implementation
 *******************************************************************************/
package com.ibm.ws.channel.ssl.internal;

import java.io.IOException;
import java.nio.ByteBuffer;
import java.nio.ReadOnlyBufferException;
import java.util.LinkedList;
import java.util.List;

import javax.net.ssl.SSLContext;
import javax.net.ssl.SSLEngine;
import javax.net.ssl.SSLEngineResult;
import javax.net.ssl.SSLEngineResult.HandshakeStatus;
import javax.net.ssl.SSLEngineResult.Status;
import javax.net.ssl.SSLException;

import com.ibm.websphere.ras.Tr;
import com.ibm.websphere.ras.TraceComponent;
import com.ibm.ws.ffdc.FFDCFilter;
import com.ibm.websphere.channelfw.FlowType;
import com.ibm.websphere.ssl.Constants;
import com.ibm.websphere.ssl.JSSEHelper;
import com.ibm.wsspi.bytebuffer.WsByteBuffer;
import com.ibm.wsspi.bytebuffer.WsByteBufferUtils;
import com.ibm.wsspi.channelfw.ChannelFrameworkFactory;
import com.ibm.wsspi.channelfw.VirtualConnection;
import com.ibm.wsspi.tcpchannel.TCPReadRequestContext;
import com.ibm.wsspi.tcpchannel.TCPRequestContext;
import com.ibm.wsspi.tcpchannel.TCPWriteRequestContext;

/**
 * This class will hold static utility methods related to managing SSL.
 */
public class SSLUtils {

    /** Trace component for WAS */
    private static final TraceComponent tc = Tr.register(SSLUtils.class,
                                                         SSLChannelConstants.SSL_TRACE_NAME,
                                                         SSLChannelConstants.SSL_BUNDLE);
    /** Name of class used in various calls to FFDC. */
    private static final String CLASS_NAME = SSLUtils.class.getCanonicalName();
    /** Empty buffer used in wrap(null, blah) calls */
    private static ByteBuffer emptyBuffer;
    static {
        // initialize the empty byte buffer for certain wrap calls
        emptyBuffer = ByteBuffer.allocate(1);
        emptyBuffer.limit(0);
    }

    /** Inteface for grizzly-npn and jetty-alpn to support ALPN on JDK8. We should get rid of this when JDK9 is in use. */
    private static SSLAlpnNegotiatorJdk8 JDK8AlpnNegotiator = new SSLAlpnNegotiatorJdk8();

    /**
     * Shut down the engine for the given SSL connection link.
     *
     * @param connLink
     * @param isServer
     * @param isConnected
     */
    public static void shutDownSSLEngine(SSLConnectionLink connLink, boolean isServer, boolean isConnected) {
        if (TraceComponent.isAnyTracingEnabled() && tc.isEntryEnabled()) {
            Tr.entry(tc, "shutDownSSLEngine: isServer: " + isServer
                         + " isConnected: " + isConnected + " " + connLink);
        }
        SSLEngine engine = connLink.getSSLEngine();

        if (engine != null) {

            if (isServer) {
                if (!engine.isInboundDone()) {
                    if (isConnected) {
                        engine.closeOutbound();
                        WsByteBuffer buffer = allocateByteBuffer(
                                                                 engine.getSession().getPacketBufferSize(), false);
                        flushCloseDown(engine, buffer, connLink);
                        buffer.release();
                    }
                    try {
                        engine.closeInbound();
                    } catch (SSLException se) {
                        // no FFDC required, should indicate that we're closing before
                        // the remote end started the close process
                    }
                }
            } else {
                // client side closing
                if (!engine.isOutboundDone()) {
                    engine.closeOutbound();
                }
                if (isConnected) {
                    WsByteBuffer buffer = allocateByteBuffer(
                                                             engine.getSession().getPacketBufferSize(), false);
                    flushCloseDown(engine, buffer, connLink);
                    buffer.release();
                    // Note: ideally we would do a read/unwrap at this point to pull the
                    // server side CLOSE message off the network but that shouldn't be
                    // necessary
                }
            }
        } else {
            if (TraceComponent.isAnyTracingEnabled() && tc.isDebugEnabled())
                Tr.debug(tc, "SSLEngine is null, must be shutdown already.");
        }

        if (TraceComponent.isAnyTracingEnabled() && tc.isEntryEnabled()) {
            Tr.exit(tc, "shutDownSSLEngine");
        }
    }

    /**
     * This method is called after a call to closing the inbound or outbound side
     * of the SSL Engine. It flushes the remaining data to the network, wrapping
     * up the SSL connection. Since this method is called as a result of a
     * VC.close or VC.destroy method, the writing to the network is done synchronously.
     *
     * @param engine SSL engine associated with connection
     * @param outputBuffer buffer to contain data to be flushed
     * @param deviceWriteInterface handle to channel on device side where write will be handled
     */
    private static void flushCloseDown(SSLEngine engine, WsByteBuffer outputBuffer, SSLConnectionLink xConnLink) {
        if (TraceComponent.isAnyTracingEnabled() && tc.isEntryEnabled()) {
            Tr.entry(tc, "flushCloseDown");
        }

        TCPWriteRequestContext deviceWriteInterface = xConnLink.getDeviceWriteInterface();
        //Start PI52696
        //Note: For each loop, the thread will sleep for 1000ms. This property defines the time in seconds, so
        //each second will have 1 Tread.sleep(100) calls.
        int amountToYield = xConnLink.getChannel().getTimeoutValueInSSLClosingHandshake();
        int loopCounter = 0;

        try {
            Status status = null;
            do {
                if (TraceComponent.isAnyTracingEnabled() && tc.isEventEnabled()) {
                    Tr.event(tc, "before wrap: \r\n\tbuf: " + getBufferTraceInfo(outputBuffer));
                }
                // Note: there is no fear of the netBuffers being too big for JSSE.
                // Allow SSL engine to flush out close down information to the caller.
                SSLEngineResult result = engine.wrap(emptyBuffer, outputBuffer.getWrappedByteBuffer());
                int amountToWrite = result.bytesProduced();
                long amountWritten = 0;
                if (0 < amountToWrite) {
                    outputBuffer.flip();
                }
                if (TraceComponent.isAnyTracingEnabled() && tc.isEventEnabled()) {
                    Tr.event(tc, "after wrap: \r\n\tbuf: " + getBufferTraceInfo(outputBuffer)
                                 + "\r\n\tstatus=" + result.getStatus()
                                 + " consumed=" + result.bytesConsumed()
                                 + " produced=" + result.bytesProduced());
                }
                if (0 < amountToWrite) {
                    // Inform the device side of the new buffer to write.
                    deviceWriteInterface.setBuffer(outputBuffer);

                    while (amountWritten < amountToWrite) {
                        if (TraceComponent.isAnyTracingEnabled() && tc.isEventEnabled()) {
                            Tr.event(tc, "want to write bytes: " + amountToWrite);
                        }

                        // Write the buffer to the device side channel.  need to return immediately so we don't hang this write.
                        amountWritten = deviceWriteInterface.write(0, TCPRequestContext.USE_CHANNEL_TIMEOUT);

                        if (TraceComponent.isAnyTracingEnabled() && tc.isEventEnabled()) {
                            Tr.event(tc, "bytes written: " + amountWritten);
                        }

                        if (xConnLink.getChannel().getstop0Called()) {
                            // don't hold up stopping the channel for this write handshake to complete, since it may never complete.
                            break;
                        }

                        if (amountToYield > -1 && amountToYield <= loopCounter) {
                            // don't hold up stopping the channel if the custom property is set and the
                            // designated count has been reached.
                            break;
                        }

                        else if (amountToYield > -1 && amountWritten == 0) {
                            loopCounter++;
                            if (TraceComponent.isAnyTracingEnabled() && tc.isEventEnabled()) {
                                Tr.event(tc, "Did not write anything, sleeping thread before trying again.");
                            }
                            try {
                                Thread.sleep(1000);
                            } catch (InterruptedException e) {
                                // do nothing - continue trying to write until counter reaches the defined amount.
                            }

                        }

                        else if (amountWritten == 0) {
                            // if we didn't write anything, don't hard loop, but let other threads run before trying again.
                            Thread.yield();
                        }
                    }

                    // after the sync write, clear the buffer in case there was a
                    // buffer overflow condition we need to account for, and therefore
                    // another write will be need.
                    outputBuffer.clear();
                }
                // Extract the status to see if more must be written.
                status = result.getStatus();
                if ((Status.OK == status && 0 == amountToWrite) || xConnLink.getChannel().getstop0Called()) {
                    if (TraceComponent.isAnyTracingEnabled() && tc.isDebugEnabled()) {
                        Tr.debug(tc, "Did not produce anything, quit now");
                        Tr.debug(tc, "status: " + status + " amountToWrite: " + amountToWrite
                                     + " amountWritten: " + amountWritten + " stop0Called: " + xConnLink.getChannel().getstop0Called());
                    }
                    break; // out of while
                } else if (amountToYield > -1 && amountToYield <= loopCounter) {
                    if (TraceComponent.isAnyTracingEnabled() && tc.isDebugEnabled()) {
                        Tr.debug(tc, "Closing handshake write timeout amount in SSL Channel met. Slept " + loopCounter + " times. Quit now.");
                    }
                    break; //out of while
                }
            } while (status != Status.CLOSED);
        } catch (Exception e) {
            // No FFDC needed.
            // Exception from doing write. Nothing more can be done.
            if (TraceComponent.isAnyTracingEnabled() && tc.isDebugEnabled()) {
                Tr.debug(tc, "Exception caught closing down, " + e);
            }
        }

        if (TraceComponent.isAnyTracingEnabled() && tc.isEntryEnabled()) {
            Tr.exit(tc, "flushCloseDown");
        }
    }

    /**
     * Return the underlying ByteBuffer array associated with the input WsByteBuffer array.
     *
     * @param wsbuffers
     * @return ByteBuffer[]
     */
    public static ByteBuffer[] getWrappedByteBuffers(WsByteBuffer wsbuffers[]) {
        // Create the buffer array to return.
        ByteBuffer buffers[] = new ByteBuffer[wsbuffers.length];
        boolean foundNullBuffer = false;
        int i = 0;
        // Loop through each buffer of the input array.
        for (i = 0; i < wsbuffers.length; i++) {
            if (wsbuffers[i] != null) {
                // Populate the return buffer array with the wrapped buffers of the input array.
                buffers[i] = wsbuffers[i].getWrappedByteBuffer();
            } else {
                // Handle case where end entries of array are null.
                foundNullBuffer = true;
                break;
            }
        }
        // Check if the array needs to be shrunk down.
        if (foundNullBuffer) {
            // Need to shrink. Create temporary array to hold current contents.
            ByteBuffer tempBuffers[] = buffers;
            // Replace return buffer array with appropriately sized array.
            buffers = new ByteBuffer[i];
            for (int j = 0; j < i; j++) {
                // Populate the return buffer with only non null entries.
                buffers[j] = tempBuffers[j];
            }
        }
        return buffers;
    }

    /**
     * Shift the limit of each buffer of the input array to the capacity.
     *
     * @param buffers
     */
    public static void limitToCapacity(WsByteBuffer buffers[]) {
        // Verify buffers are not null.
        if (buffers != null) {
            // Loop through each buffer in the array.
            for (int i = 0; i < buffers.length; i++) {
                // Verify each buffer in the array is not null.
                if (buffers[i] != null) {
                    // Shift the limit to the capacity.
                    buffers[i].limit(buffers[i].capacity());
                }
            }
        }
    }

    /**
     * Shift the limit of each buffer of the input array to the capacity.
     *
     * @param buffers
     */
    public static void positionToLimit(WsByteBuffer buffers[]) {
        // Verify buffers are not null.
        if (buffers != null) {
            // Loop through each buffer in the array.
            for (int i = 0; i < buffers.length; i++) {
                // Verify each buffer in the array is not null.
                if (buffers[i] != null) {
                    // Shift the position to the limit.
                    buffers[i].position(buffers[i].limit());
                }
            }
        }
    }

    /**
     * Sort of like Buffer.flip(). The limit is set to the postion,
     * but the position is set differently. If the index of the buffer
     * is markIndex and the mark is not zero, then the position will of
     * that buffer will be set to mark. All other buffers will be flipped.
     *
     * @param buffers buffers on which flip to mark
     * @param mark the mark to be set on the indexed buffer in the array
     * @param markBufferIndex the index into the array where the mark should be placed
     */
    public static void flipBuffersToMark(WsByteBuffer buffers[], int mark, int markBufferIndex) {
        WsByteBuffer buffer = null;
        // Verify the input buffer array is not null.
        if (buffers != null) {
            // Loop through all the buffers in the array.
            for (int i = 0; i < buffers.length; i++) {
                // Extract each buffer.
                buffer = buffers[i];
                // Verify the buffer is non null.
                if (buffer != null) {
                    if (i == markBufferIndex && mark != 0) {
                        // Found the "marked" buffer.
                        if (TraceComponent.isAnyTracingEnabled() && tc.isDebugEnabled()) {
                            Tr.debug(tc, "mark is " + mark);
                        }
                        buffer.limit(buffer.position());
                        buffer.position(mark);
                    } else {
                        // Not the "marked" buffer, so flip it.
                        buffer.flip();
                    }
                }
            }
        }
    }

    /**
     * Flip the input list of buffers, walking through the list until the flipped
     * amount equals the input total size, mark the rest of the buffers as empty.
     *
     * @param buffers
     * @param totalSize
     */
    public static void flipBuffers(WsByteBuffer[] buffers, int totalSize) {
        int size = 0;
        boolean overLimit = false;
        for (int i = 0; i < buffers.length && null != buffers[i]; i++) {
            if (overLimit) {
                buffers[i].limit(buffers[i].position());
            } else {
                buffers[i].flip();
                size += buffers[i].remaining();
                overLimit = (size >= totalSize);
            }
        }
    }

    /**
     * Simlified method call for copyBuffer which sets length to copy at src.remaining.
     *
     * @param src
     * @param dst
     */
    public static void copyBuffer(WsByteBuffer src, WsByteBuffer dst) {
        copyBuffer(src, dst, src.remaining());
    }

    /**
     * Copy all the contents of the source buffer into the destination buffer. The contents
     * copied from the source buffer will be from its position. The data will be
     * copied into the destination buffer starting at its current position.
     *
     * @param src
     * @param dst
     * @param length
     */
    public static void copyBuffer(WsByteBuffer src, WsByteBuffer dst, int length) {
        if (TraceComponent.isAnyTracingEnabled() && tc.isDebugEnabled()) {
            Tr.debug(tc, "copyBuffer: length=" + length
                         + "\r\n\tsrc: " + getBufferTraceInfo(src)
                         + "\r\n\tdst: " + getBufferTraceInfo(dst));
        }

        // Double check that there is enough space in the dst buffer.
        if ((dst.remaining() < length) || (src.remaining() < length)) {
            if (TraceComponent.isAnyTracingEnabled() && tc.isDebugEnabled()) {
                Tr.debug(tc, "copyBuffer: Not enough space");
            }
            RuntimeException e = new RuntimeException("Attempt to copy source buffer to inadequate destination buffer");
            FFDCFilter.processException(e, CLASS_NAME, "762", src);
            throw e;
        }

        // If the input buffer has a backing array, a copy will be more efficient.
        if (src.hasArray()) {
            int newSrcPosition = src.position() + length;
            // This buffer has a backing array. Copy the byte array in bulk.
            dst.put(src.array(), src.arrayOffset() + src.position(), length);
            // Advance position of src to show data has been read.
            src.position(newSrcPosition);
        } else {
            // No backing array. Pull the data into a byte array.
            byte srcByteArray[] = new byte[length];
            src.get(srcByteArray, 0, length);
            // Copy the data into the dst buffer with a single put.
            dst.put(srcByteArray);
        }
    }

    /**
     * Allocate a ByteBuffer per the SSL config at least as big as the input size.
     *
     * @param size Minimum size of the resulting buffer.
     * @param allocateDirect flag to indicate if allocation should be done with direct byte buffers.
     * @return Newly allocated ByteBuffer
     */
    public static WsByteBuffer allocateByteBuffer(int size, boolean allocateDirect) {
        WsByteBuffer newBuffer = null;
        // Allocate based on the input parameter.
        if (allocateDirect) {
            newBuffer = ChannelFrameworkFactory.getBufferManager().allocateDirect(size);
        } else {
            newBuffer = ChannelFrameworkFactory.getBufferManager().allocate(size);
        }
        // Shift the limit to the capacity to maximize the space available in the buffer.
        newBuffer.limit(newBuffer.capacity());
        return newBuffer;
    }

    /**
     * This method is called for tracing in various places. It returns a string that
     * represents all the buffers in the array including hashcode, position, limit, and capacity.
     *
     * @param buffers array of buffers to get debug info on
     * @return string representing the buffer array
     */
    public static String getBufferTraceInfo(WsByteBuffer buffers[]) {
        if (null == buffers) {
            return "Null buffer array";
        }
        StringBuilder sb = new StringBuilder(32 + (64 * buffers.length));
        for (int i = 0; i < buffers.length; i++) {
            sb.append("\r\n\t  Buffer [");
            sb.append(i);
            sb.append("]: ");
            getBufferTraceInfo(sb, buffers[i]);
        }
        return sb.toString();
    }

    /**
     * This method is called for tracing in various places. It returns a string that
     * represents the buffer including hashcode, position, limit, and capacity.
     *
     * @param src
     * @param buffer buffer to get debug info on
     * @return StringBuilder
     */
    public static StringBuilder getBufferTraceInfo(StringBuilder src, WsByteBuffer buffer) {
        StringBuilder sb = (null == src) ? new StringBuilder(64) : src;
        if (null == buffer) {
            return sb.append("null");
        }
        sb.append("hc=").append(buffer.hashCode());
        sb.append(" pos=").append(buffer.position());
        sb.append(" lim=").append(buffer.limit());
        sb.append(" cap=").append(buffer.capacity());
        return sb;
    }

    /**
     * This method is called for tracing in various places. It returns a string that
     * represents the buffer including hashcode, position, limit, and capacity.
     *
     * @param buffer buffer to get debug info on
     * @return string representing the buffer
     */
    public static String getBufferTraceInfo(WsByteBuffer buffer) {
        if (null == buffer) {
            return "null";
        }
        StringBuilder sb = new StringBuilder(64);
        sb.append("hc=").append(buffer.hashCode());
        sb.append(" pos=").append(buffer.position());
        sb.append(" lim=").append(buffer.limit());
        sb.append(" cap=").append(buffer.capacity());
        return sb.toString();
    }

    /**
     * Return a String containing all the data in the buffers provided
     * between their respective positions and limits.
     *
     * @param buffers
     * @return String
     */
    public static String showBufferContents(WsByteBuffer buffers[]) {
        if (null == buffers || 0 == buffers.length) {
            return "null";
        }
        StringBuilder sb = new StringBuilder();
        for (int i = 0; i < buffers.length; i++) {
            sb.append("Buffer [");
            sb.append(i);
            if (null == buffers[i]) {
                sb.append("]: null\r\n");
            } else {
                sb.append("]: ");
                sb.append(WsByteBufferUtils.asString(buffers[i]));
                sb.append("\r\n");
            }
        }
        return sb.toString();
    }

    /**
     * Allocate a buffer array large enough to contain totalDataSize bytes, but with the limit
     * of perBufferSize bytes per buffer.
     *
     * @param requestedBufferSize size of the buffers that will be created.
     * @param totalDataSize minimum bytes required in resulting buffer array
     * @param allocateDirect type of allocation to do
     * @param enforceRequestedSize specifies if each buffer must not have its limit set to requestedSize
     * @return buffer array
     */
    public static WsByteBuffer[] allocateByteBuffers(int requestedBufferSize,
                                                     long totalDataSize,
                                                     boolean allocateDirect,
                                                     boolean enforceRequestedSize) {
        if (TraceComponent.isAnyTracingEnabled() && tc.isDebugEnabled()) {
            Tr.entry(tc, "allocateByteBuffers");
        }

        // Allocate the first buffer.
        WsByteBuffer firstBuffer = allocateByteBuffer(requestedBufferSize, allocateDirect);
        // Check if we are obligated to stick to the requested size.
        if (enforceRequestedSize) {
            firstBuffer.limit(requestedBufferSize);
        }
        // Note, allocation can result in a buffer larger than requested. Determine the
        // number of buffers to allocated based on the resulting actual size.
        int actualBufferSize = firstBuffer.limit();
        // if the actual size is the same as the requested size, then no need to force it
        boolean enforce = enforceRequestedSize;
        if (enforce && actualBufferSize == requestedBufferSize) {
            enforce = false;
        }
        int numBuffersToAllocate = (int) (totalDataSize / actualBufferSize);
        // Still need to account for a remainder.
        if ((totalDataSize % actualBufferSize) > 0) {
            numBuffersToAllocate++;
        }
        if (TraceComponent.isAnyTracingEnabled() && tc.isDebugEnabled()) {
            Tr.debug(tc, "allocate: requestSize="
                         + requestedBufferSize + ", actualSize="
                         + actualBufferSize + ", totSize=" + totalDataSize
                         + ", numBufs=" + numBuffersToAllocate);
        }
        // Create the array of the determined size.
        WsByteBuffer newBuffers[] = new WsByteBuffer[numBuffersToAllocate];
        newBuffers[0] = firstBuffer;
        for (int i = 1; i < newBuffers.length; i++) {
            newBuffers[i] = allocateByteBuffer(requestedBufferSize, allocateDirect);
            // Check if we are obligated to stick to the requested size.
            if (enforce) {
                newBuffers[i].limit(requestedBufferSize);
            }
        }

        if (TraceComponent.isAnyTracingEnabled() && tc.isDebugEnabled()) {
            Tr.exit(tc, "allocateByteBuffers");
        }
        return newBuffers;
    }

    /**
     * Search for any buffer in the array that has a position that isn't zero.
     * If found, return true, otherwise false.
     *
     * @param buffers
     * @return boolean
     */
    public static boolean anyPositionsNonZero(WsByteBuffer buffers[]) {
        if (buffers != null) {
            // Loop through all buffers in the array.
            for (int i = 0; i < buffers.length; i++) {
                // Verify buffer is non null and check for nonzero position
                if ((buffers[i] != null) && (buffers[i].position() != 0)) {
                    // Found a nonzero position.
                    return true;
                }
            }
        }
        // If we get this far, all positions were zero
        return false;
    }

    /**
     * Query whether this engine is currently handshaking or not.
     *
     * @param engine
     * @return boolean
     */
    public static boolean isHandshaking(SSLEngine engine) {
        return (HandshakeStatus.NOT_HANDSHAKING != engine.getHandshakeStatus());
    }

    /**
     * Handle all the tasks involved in performing the SSL handshake.
     *
     * @param connLink The connection link associated with current connection.
     * @param netBuffer Buffer coming off the network.
     * @param decryptedNetBuffer Buffer for results of decrypted network buffer.
     * @param encryptedAppBuffer Buffer to be sent out on network.
     * @param inResult Output of the last call into the ssl engine. Null if it hasn't happened yet.
     * @param handshakeCallback non null when function here should be asynchronous
     * @param fromCallback Whether or not this method was called from the read or write callback.
     * @throws IOException
     * @throws ReadOnlyBufferException
     * @return status after handshake or null if it is being handled asynchronously.
     */
    public static SSLEngineResult handleHandshake(SSLConnectionLink connLink,
                                                  WsByteBuffer netBuffer,
                                                  WsByteBuffer decryptedNetBuffer,
                                                  WsByteBuffer encryptedAppBuffer,
                                                  SSLEngineResult inResult,
                                                  SSLHandshakeCompletedCallback handshakeCallback,
                                                  boolean fromCallback) throws IOException, ReadOnlyBufferException {
        final boolean bTrace = TraceComponent.isAnyTracingEnabled();
        if (bTrace && tc.isEntryEnabled()) {
            Tr.entry(tc, "handleHandshake, engine=" + connLink.getSSLEngine().hashCode());
        }
        SSLEngineResult result = inResult;

        SSLEngine engine = connLink.getSSLEngine();
        TCPReadRequestContext deviceReadContext = connLink.getDeviceReadInterface();
        TCPWriteRequestContext deviceWriteContext = connLink.getDeviceWriteInterface();
        JSSEHelper jsseHelper = connLink.getChannel().getJsseHelper();

        // if the grizzly-npn or jetty-alpn projects are on the bootclasspath, use them for ALPN
<<<<<<< HEAD
        JDK8AlpnNegotiator.tryToRegisterAlpnNegotiator(engine, connLink);
=======
        if (connLink.getAlpnProtocol() == null) {
            JDK8AlpnNegotiator.tryToRegisterAlpnNegotiator(engine, connLink);
        }
>>>>>>> 33d6a1df

        int amountToWrite = 0;
        boolean firstPass = true;
        HandshakeStatus hsstatus = HandshakeStatus.NEED_WRAP;
        Status status = Status.OK;
        if (null != result) {
            hsstatus = result.getHandshakeStatus();
            status = result.getStatus();
        }
        Status initialStatus = status;
        // Handle unique case where a callback re-enters after a BUFFER_UNDERFLOW. Need to reset buffers.
        if (fromCallback && status == Status.BUFFER_UNDERFLOW) {
            if (bTrace && tc.isDebugEnabled()) {
                Tr.debug(tc, "From callback, former status BUFFER_UNDERFLOW.");
            }
            netBuffer.limit(netBuffer.position());
            netBuffer.reset();
            // just read data, so change status to UNWRAP
            hsstatus = HandshakeStatus.NEED_UNWRAP;
            status = Status.OK;
        }

        while (isHandshaking(engine) || Status.OK != status) {
            if (bTrace && tc.isDebugEnabled()) {
                Tr.debug(tc, "status=" + status + " HSstatus=" + hsstatus);
            }
            if (hsstatus == HandshakeStatus.FINISHED) {
                // This is the last part of a change in SSLChannel in order to support
                // client certificate mapping. This step cleans up the state in the Thread.
                if (connLink.getChannel().isZOS) {
                    jsseHelper.setSSLPropertiesOnThread(null);
                }
                break; // out of while
            }

            // flush data out of the engine
            if (hsstatus == HandshakeStatus.NEED_WRAP) {
                if (bTrace && tc.isEventEnabled()) {
                    Tr.event(tc, "before wrap: \r\n\tencBuf: "
                                 + getBufferTraceInfo(encryptedAppBuffer));
                }
                result = engine.wrap(emptyBuffer, encryptedAppBuffer.getWrappedByteBuffer());
                amountToWrite = result.bytesProduced();
                if (0 < amountToWrite) {
                    encryptedAppBuffer.flip();
                }
                hsstatus = result.getHandshakeStatus();
                status = result.getStatus();
                if (bTrace && tc.isEventEnabled()) {
                    Tr.event(tc, "after wrap: \r\n\tencBuf: "
                                 + getBufferTraceInfo(encryptedAppBuffer)
                                 + "\r\n\tstatus=" + status
                                 + " HSstatus=" + hsstatus
                                 + " consumed=" + result.bytesConsumed()
                                 + " produced=" + result.bytesProduced());
                }

                if (0 < amountToWrite) {
                    // have to send this to peer
                    if (bTrace && tc.isEventEnabled()) {
                        Tr.event(tc, "Write bytes: " + amountToWrite);
                    }
                    deviceWriteContext.setBuffer(encryptedAppBuffer);
                    // Determine if this is an asynchronous handshake.
                    if (handshakeCallback != null) {
                        // Do an asynchronous write.
                        SSLHandshakeIOCallback writeCallback = new SSLHandshakeIOCallback(connLink, netBuffer, decryptedNetBuffer, encryptedAppBuffer, result, handshakeCallback);
                        VirtualConnection vc = deviceWriteContext.write(amountToWrite, writeCallback,
                                                                        false, TCPRequestContext.USE_CHANNEL_TIMEOUT);
                        // Check to see if write is already done.
                        if (vc != null) {
                            // Write is already done. The callback will not be used.
                            encryptedAppBuffer.clear();
                        } else {
                            // Write is not done, wait for callback
                            if (bTrace && tc.isDebugEnabled()) {
                                Tr.debug(tc, "Write is not done.  Callback will be used.");
                            }
                            result = null;
                            break; // out of while
                        }
                    } else {
                        // Do a synchronous write.
                        deviceWriteContext.write(amountToWrite, TCPRequestContext.USE_CHANNEL_TIMEOUT);
                        encryptedAppBuffer.clear();
                    }
                } else {
                    // No data was put in the encryptedAppBuffer. Need to clear it for future use.
                    encryptedAppBuffer.clear();
                }
            } // if NEED_WRAP

            // ok, now know something more is needed
            while (hsstatus == HandshakeStatus.NEED_TASK) {
                Runnable task = engine.getDelegatedTask();
                if (task != null) {
                    // have a blocking task, go ahead and block this thread
                    task.run();
                    // then loop around and see if we have more to send to peer
                    hsstatus = engine.getHandshakeStatus();
                    if (bTrace && tc.isDebugEnabled()) {
                        Tr.debug(tc, "After task, hsstatus=" + hsstatus);
                    }
                } else {
                    if (bTrace && tc.isDebugEnabled()) {
                        Tr.debug(tc, "No task, setting status to HS_NEED_WRAP");
                    }
                    // we were told there was something to do, but got no task
                    hsstatus = HandshakeStatus.NEED_WRAP;
                    // guess that there's some data to be sent now
                }
                // make a new result object wrapping this in case it is the last
                // thing done on this pass (to restart correctly on next)
                result = new SSLEngineResult(status, hsstatus, 0, 0);
            } // while NEED_TASK

            if (hsstatus == HandshakeStatus.NEED_UNWRAP || status == Status.BUFFER_UNDERFLOW) {
                if (bTrace && tc.isDebugEnabled()) {
                    Tr.debug(tc, "Get ready to decrypt data, netBuf: "
                                 + getBufferTraceInfo(netBuffer));
                }

                // See if more data needs to be read, but the buffer is already full.
                if ((netBuffer.limit() == netBuffer.capacity()) //PI52845 changed remaining for limit
                    && (status == Status.BUFFER_UNDERFLOW)) {
                    // In this case, we need to grow the buffer size.
                    int size = netBuffer.capacity() + engine.getSession().getPacketBufferSize();
                    WsByteBuffer tempBuffer = allocateByteBuffer(size, false);
                    copyBuffer(netBuffer, tempBuffer, netBuffer.remaining());
                    tempBuffer.flip();
                    netBuffer.release(); //TODO: maybe port tWAS APAR PI07526
                    netBuffer = tempBuffer;
                    // TODO: this path is broken since we cannot tell the caller
                    // that we are changing netBuffer
                    if (bTrace && tc.isDebugEnabled()) {
                        Tr.debug(tc, "Had to grow the netBuf: " + getBufferTraceInfo(netBuffer));
                    }
                }

                // See if data is already available.
                if (Status.BUFFER_UNDERFLOW == status
                    || (!netBuffer.hasRemaining() && !firstPass)
                    || (netBuffer.remaining() == netBuffer.capacity()
                        && !(firstPass && Status.BUFFER_UNDERFLOW == initialStatus))) {
                    // No (or not enough) data available. Need to read.
                    deviceReadContext.setBuffer(netBuffer);
                    // Check if there is anything in the buffer.
                    if (!netBuffer.hasRemaining() || (netBuffer.remaining() == netBuffer.capacity())) {
                        // Nothing in the buffer. Clear it, pushing back the limit to the capacity.
                        netBuffer.clear();
                        netBuffer.mark();
                        if (bTrace && tc.isDebugEnabled()) {
                            Tr.debug(tc, "Nothing was in the buffer");
                        }
                    } else {
                        // Data is in the buffer, but more is needed; BUFFER_UNDERFLOW case.
                        // Mark the start of the data to be read. Note this isn't necessarily zero.
                        netBuffer.mark();
                        // Ensure the read starts after the data already in the buffer
                        // and can extend all the way to the end of this buffer.
                        netBuffer.position(netBuffer.limit());
                        netBuffer.limit(netBuffer.capacity());
                        if (bTrace && tc.isDebugEnabled()) {
                            Tr.debug(tc, "Existing data in netBuf: " + getBufferTraceInfo(netBuffer));
                        }
                    }
                    // Determine if this is an asynchronous handshake.
                    if (handshakeCallback != null) {
                        // Do an asynchronous read.
                        if (bTrace && tc.isDebugEnabled()) {
                            Tr.debug(tc, "Do async read");
                        }
                        SSLHandshakeIOCallback readCallback = new SSLHandshakeIOCallback(connLink, netBuffer, decryptedNetBuffer, encryptedAppBuffer, result, handshakeCallback);
                        VirtualConnection vc = deviceReadContext.read(
                                                                      1, readCallback, false, TCPRequestContext.USE_CHANNEL_TIMEOUT);
                        // Check to see if read is already done.
                        if (vc != null) {
                            // Read is already done. The callback will not be used.
                            // Prepare buffer for unwrap.
                            if (bTrace && tc.isDebugEnabled()) {
                                Tr.debug(tc, "Read already done.  No callback necessary.");
                            }
                            // Prepare buffer for unwrap. Flip to the former mark.
                            netBuffer.limit(netBuffer.position());
                            netBuffer.reset();
                        } else {
                            // Read is not done. Wait for callback
                            if (bTrace && tc.isDebugEnabled()) {
                                Tr.debug(tc, "Read is not done.  Callback will be used.");
                            }
                            result = null;
                            break;
                        }
                    } else {
                        // Do a synchronous read.
                        if (bTrace && tc.isDebugEnabled()) {
                            Tr.debug(tc, "Do sync read");
                        }
                        long bytesIn = 0L;
                        while (bytesIn == 0L) {

                            try {
                                bytesIn = deviceReadContext.read(1, TCPRequestContext.USE_CHANNEL_TIMEOUT);
                                if (bTrace && tc.isEventEnabled()) {
                                    Tr.event(tc, "Read bytes: " + bytesIn);
                                }
                            } catch (IOException x) {
                                // give probable cause to alert users to SSL configuration
                                // (like misconfigured certificates) problems.
                                String s = "IOException receiving data during SSL Handshake. One possible cause is that authentication may not be configured correctly";
                                Exception nx = new Exception(s, x);
                                FFDCFilter.processException(nx, CLASS_NAME, "882");
                                throw x;
                            }
                        }
                        // Prepare buffer for unwrap. Flip to the former mark.
                        netBuffer.limit(netBuffer.position());
                        netBuffer.reset();
                    }
                } else {
                    // Check if we just returned from read callback.
                    if (!netBuffer.hasRemaining() && firstPass) {
                        if (bTrace && tc.isDebugEnabled()) {
                            Tr.debug(tc, "Callback came back with data that needs to be flipped.");
                        }
                        netBuffer.flip();
                    }
                    if (bTrace && tc.isEventEnabled()) {
                        Tr.event(tc, "Data already in netBuf: " + getBufferTraceInfo(netBuffer));
                    }
                }

                // Adjust buffer to unwrap all available data.
                // Position will be nonzero in 2 cases
                // 1 - async callback finished a read and netBuffer should be flipped
                // 2 - data enough for multiple unwraps in a row was available. Don't flip.
                if ((0 != netBuffer.position())
                    && (netBuffer.limit() == netBuffer.capacity())
                    && firstPass && Status.BUFFER_UNDERFLOW != initialStatus) {
                    // Prepare buffer for unwrap. Flip to the former mark.
                    netBuffer.limit(netBuffer.position());
                    netBuffer.reset();
                }
                if (bTrace && tc.isEventEnabled()) {
                    Tr.event(tc, "before unwrap: \r\n\tnetBuf: " + getBufferTraceInfo(netBuffer)
                                 + "\r\n\tdecBuf: " + getBufferTraceInfo(decryptedNetBuffer));
                }
                result = engine.unwrap(netBuffer.getWrappedByteBuffer(),
                                       decryptedNetBuffer.getWrappedByteBuffer());
                // handshakes shouldn't produce output so no need to flip the dec buffer
                hsstatus = result.getHandshakeStatus();
                status = result.getStatus();
                if (bTrace && tc.isEventEnabled()) {
                    Tr.event(tc, "after unwrap: \r\n\tnetBuf: " + getBufferTraceInfo(netBuffer)
                                 + "\r\n\tdecBuf: " + getBufferTraceInfo(decryptedNetBuffer)
                                 + "\r\n\tstatus=" + status
                                 + " HSstatus=" + hsstatus
                                 + " consumed=" + result.bytesConsumed()
                                 + " produced=" + result.bytesProduced());
                }
                if (netBuffer.remaining() == 0) {
                    netBuffer.clear();
                }
            } // if NEED_UNWRAP || UNDERFLOW

            if (status == Status.BUFFER_OVERFLOW) {
                // This should never happen since our code ensures the buffers are the size specified
                // in the SSL engine getPackageBufferSize and getApplicationBufferSize.
                if (bTrace && tc.isDebugEnabled()) {
                    Tr.debug(tc, "BUFFER_OVERFLOW occured during handshake: " + hsstatus);
                }
                throw new SSLException("BUFFER_OVERFLOW occured during handshake: " + hsstatus);
            }

            if (status == Status.CLOSED) {
                // This would happen if the handshake fails, initially or during renegotiation.
                if (bTrace && tc.isDebugEnabled()) {
                    Tr.debug(tc, "Handshake terminated SSL engine: " + hsstatus);
                }
                throw new SSLException("Handshake terminated SSL engine: " + hsstatus);
            }

            firstPass = false;
        } // end of handshake while

        if (bTrace && tc.isDebugEnabled()) {
            Tr.debug(tc, "after handshake loop, status=" + status
                         + " HSstatus=" + hsstatus
                         + ", fromCallback=" + fromCallback
                         + ", engine=" + engine.hashCode()
                         + "\r\n\tnetBuf: " + getBufferTraceInfo(netBuffer)
                         + "\r\n\tdecBuf: " + getBufferTraceInfo(decryptedNetBuffer));
        }

        if (fromCallback && null != result && null != handshakeCallback) {
            // This method was called from the write or read callback.
            // Need to claim complete through handshake callback.
            handshakeCallback.complete(result);
            // Set result to null so that caller knows action will be taken asynchronously.
            result = null;
        }

        if (bTrace && tc.isEntryEnabled()) {
            Tr.exit(tc, "handleHandshake");
        }
        return result;
    }

    /**
     * The purpose of this method is to take two SSL engines and have them do an
     * SSL handshake. If an exception is thrown, then the handshake was not successful.
     *
     * @param clientEngine
     * @param serverEngine
     * @throws SSLException if handshake fails
     */
    public static void handleHandshake(SSLEngine clientEngine, SSLEngine serverEngine) throws SSLException {
        final boolean bTrace = TraceComponent.isAnyTracingEnabled();
        if (bTrace && tc.isEntryEnabled()) {
            Tr.entry(tc, "handleHandshake");
        }
        if (clientEngine == null || serverEngine == null) {
            throw new SSLException("Null engine found: engine1=" + clientEngine + ", engine2=" + serverEngine);
        }
        SSLEngine currentEngine = clientEngine;
        SSLEngine otherEngine = serverEngine;

        if (bTrace && tc.isDebugEnabled()) {
            Tr.debug(tc, "Parameters: engine1=" + currentEngine.hashCode()
                         + ", engine2=" + otherEngine.hashCode());
        }

        WsByteBuffer netBuffer1 = allocateByteBuffer(
                                                     currentEngine.getSession().getPacketBufferSize(), false);
        WsByteBuffer netBuffer = netBuffer1;
        WsByteBuffer decryptedNetBuffer1 = allocateByteBuffer(
                                                              currentEngine.getSession().getApplicationBufferSize(), false);
        WsByteBuffer decryptedNetBuffer = decryptedNetBuffer1;
        WsByteBuffer encryptedAppBuffer1 = allocateByteBuffer(
                                                              currentEngine.getSession().getPacketBufferSize(), false);
        WsByteBuffer encryptedAppBuffer = encryptedAppBuffer1;
        SSLEngineResult result;
        Runnable task = null;

        SSLEngine tempEngine = null;

        HandshakeStatus tempStatus = null;
        HandshakeStatus currentStatus = HandshakeStatus.NEED_WRAP;
        HandshakeStatus otherStatus = HandshakeStatus.NEED_UNWRAP;

        if (bTrace && tc.isDebugEnabled()) {
            Tr.debug(tc, "current engine= " + currentEngine.hashCode() + ", status=" + currentStatus);
        }

        // Loop until both engines are finished handshaking.
        while (isHandshaking(currentEngine) || isHandshaking(otherEngine)
               || (currentStatus != HandshakeStatus.FINISHED)
               || (otherStatus != HandshakeStatus.FINISHED)) {

            // Check if data must be written to other engine.
            if ((currentStatus == HandshakeStatus.NEED_WRAP)
                && (encryptedAppBuffer.limit() == encryptedAppBuffer.capacity())) {
                if (bTrace && tc.isEventEnabled()) {
                    Tr.event(tc, "before wrap: encBuf: " + getBufferTraceInfo(encryptedAppBuffer));
                }
                result = currentEngine.wrap(emptyBuffer, encryptedAppBuffer.getWrappedByteBuffer());
                if (0 < result.bytesProduced()) {
                    encryptedAppBuffer.flip();
                }
                currentStatus = result.getHandshakeStatus();
                if (bTrace && tc.isEventEnabled()) {
                    Tr.event(tc, "after wrap: encBuf: " + getBufferTraceInfo(encryptedAppBuffer)
                                 + "\r\n\tstatus=" + result.getStatus()
                                 + " HSstatus=" + currentStatus
                                 + " consumed=" + result.bytesConsumed()
                                 + " produced=" + result.bytesProduced());
                }
            }

            // Check if data must be read from other engine.
            else if ((currentStatus == HandshakeStatus.FINISHED
                      || currentStatus == HandshakeStatus.NEED_UNWRAP)
                     && (netBuffer.limit() != netBuffer.capacity())) {
                if (bTrace && tc.isEventEnabled()) {
                    Tr.event(tc, "before unwrap: \r\n\tnetBuf: " + getBufferTraceInfo(netBuffer)
                                 + "\r\n\tdecBuf: " + getBufferTraceInfo(decryptedNetBuffer));
                }
                result = currentEngine.unwrap(
                                              netBuffer.getWrappedByteBuffer(),
                                              decryptedNetBuffer.getWrappedByteBuffer());
                // handshakes shouldn't produce output so no need to flip the dec buffer
                currentStatus = result.getHandshakeStatus();
                if (bTrace && tc.isEventEnabled()) {
                    Tr.event(tc, "after unwrap: \r\n\tnetBuf: " + getBufferTraceInfo(netBuffer)
                                 + "\r\n\tdecBuf: " + getBufferTraceInfo(decryptedNetBuffer)
                                 + "\r\n\tstatus=" + result.getStatus()
                                 + " HSstatus=" + currentStatus
                                 + " consumed=" + result.bytesConsumed()
                                 + " produced=" + result.bytesProduced());
                }
                // Clear netBuffer for reuse if all data is drained.
                if (netBuffer.remaining() == 0) {
                    netBuffer.clear();
                }
            }

            // Handle anything extra that must be done within the engine.
            if (currentStatus == HandshakeStatus.NEED_TASK) {
                while (currentStatus == HandshakeStatus.NEED_TASK) {
                    task = currentEngine.getDelegatedTask();
                    if (task != null) {
                        if (bTrace && tc.isDebugEnabled()) {
                            Tr.debug(tc, "Run task");
                        }
                        // have a blocking task, go ahead and block this thread
                        task.run();
                        // then loop around and see if we have more to send to peer
                        currentStatus = currentEngine.getHandshakeStatus();
                        if (bTrace && tc.isDebugEnabled()) {
                            Tr.debug(tc, "After task, handshake status=" + currentStatus);
                        }
                    } else {
                        if (bTrace && tc.isDebugEnabled()) {
                            Tr.debug(tc, "No task, setting status to HS_NEED_WRAP");
                        }
                        // we were told there was something to do, but got no task
                        currentStatus = HandshakeStatus.NEED_WRAP;
                        // guess that there's some data to be sent now
                    }
                }

                // Check if more data needs to be sent from this engine.
                if (currentStatus == HandshakeStatus.NEED_WRAP) {
                    // More data to send. Start again at the top of the loop without switching engines.
                    continue;
                }
            } // end of NEED_TASK

            if (bTrace && tc.isDebugEnabled()) {
                Tr.debug(tc, "Switching engines");
            }
            // Encryped app output data from the current engine becomes network
            // input data for the other engine.
            netBuffer = encryptedAppBuffer;

            // Save aside the engine that was used in this loop.
            tempEngine = currentEngine;
            // Assign the engine to be used in the next loop.
            currentEngine = otherEngine;
            // Save the engine used in this loop for assignment next time around.
            otherEngine = tempEngine;

            // Save aside the status that was used in this loop
            tempStatus = currentStatus;
            // Assign the status to be used in the next loop.
            currentStatus = otherStatus;
            // Save the engine used in this loop for assignment next time around.
            otherStatus = tempStatus;

            if (bTrace && tc.isDebugEnabled()) {
                Tr.debug(tc, "current engine= " + currentEngine.hashCode() + ", status=" + currentStatus);
            }
        }

        if (bTrace && tc.isEntryEnabled()) {
            Tr.exit(tc, "handleHandshake");
        }
    }

    /**
     * Create an SSL engine with the input parameters. The host and port values
     * allow the re-use of possible cached SSL session ids.
     *
     * @param context
     * @param config
     * @param host
     * @param port
     * @return SSLEngine
     */
    public static SSLEngine getOutboundSSLEngine(SSLContext context,
                                                 SSLLinkConfig config, String host, int port) {
        // PK46069 - use engine that allows session id re-use
        if (TraceComponent.isAnyTracingEnabled() && tc.isEntryEnabled()) {
            Tr.entry(tc, "getOutboundSSLEngine, host=" + host + ", port=" + port);
        }
        SSLEngine engine = context.createSSLEngine(host, port);

        configureEngine(engine, FlowType.OUTBOUND, config);
        if (TraceComponent.isAnyTracingEnabled() && tc.isEntryEnabled()) {
            Tr.exit(tc, "getOutboundSSLEngine, hc=" + engine.hashCode());
        }
        return engine;
    }

    /**
     * Setup the SSL engine for the given context.
     *
     * @param context used to build the engine
     * @param type to determine if connection is inbound or outbound
     * @param config SSL channel configuration
     * @return SSLEngine
     */
    public static SSLEngine getSSLEngine(SSLContext context, FlowType type, SSLLinkConfig config) {
        if (TraceComponent.isAnyTracingEnabled() && tc.isEntryEnabled()) {
            Tr.entry(tc, "getSSLEngine");
        }
        // Create a new SSL engine for this connection.
        SSLEngine engine = context.createSSLEngine();

        configureEngine(engine, type, config);
        if (TraceComponent.isAnyTracingEnabled() && tc.isEntryEnabled()) {
            Tr.exit(tc, "getSSLEngine, hc=" + engine.hashCode());
        }
        return engine;
    }

    /**
     * Configure the new engine based on the input flow type and configuration.
     *
     * @param engine
     * @param type
     * @param config
     */
    private static void configureEngine(SSLEngine engine, FlowType type, SSLLinkConfig config) {
        // Update the engine with the latest config parameters.
        engine.setEnabledCipherSuites(config.getEnabledCipherSuites(engine));

        if (type == FlowType.INBOUND) {
            engine.setUseClientMode(false);
            boolean flag = config.getBooleanProperty(Constants.SSLPROP_CLIENT_AUTHENTICATION);
            // When on z/OS, need to check the MutualAuthCBINDCheck property
            // to force client authentication
            //TODO: z/os
            //            if (PlatformHelperFactory.getPlatformHelper().isZOS() &&
            //            	 UserRegistryConfig.TYPE_LOCAL_OS.equals(SecurityObjectLocator.getSecurityConfig().getActiveUserRegistry().getType()))
            //            {
            //            	Boolean cbindCheckEnabled = Boolean.FALSE;
            //
            //            	//get the endpoint name off of the thread
            //                Map connectionInfo = JSSEHelper.getInstance().getInboundConnectionInfo();
            //                if (connectionInfo != null) {
            //                    String endpointName = (String) connectionInfo.get(Constants.CONNECTION_INFO_ENDPOINT_NAME);
            //                    //only enforce cbind check on web requests
            //                    if (endpointName != null && endpointName.startsWith("HTTP")) {
            //                    	if (TraceComponent.isAnyTracingEnabled() && tc.isDebugEnabled()) {
            //                            Tr.debug(tc, "The endpoint, " + endpointName + ", is web and we are on z/OS. Proceeding to get the mutualAuthCbindCheck property.");
            //                        }
            //		                try {
            //		                    // Get cbind check flag using reflection
            //		                    final String className = "com.ibm.ws.security.zOS.NativeConfiguration";
            //		                    final Class<?> zNativeConfigClass = Class.forName(className);
            //		                    final Method getConfigMethod = zNativeConfigClass.getMethod("getConfig", (java.lang.Class[]) null);
            //		                    final Object configInstance = getConfigMethod.invoke((java.lang.Class[]) null, (java.lang.Object[]) null);
            //		                    final Method cbindCheckMethod = zNativeConfigClass.getMethod("isMutualAuthCBINDCheckEnabled", (java.lang.Class[]) null);
            //		                    cbindCheckEnabled = (Boolean) cbindCheckMethod.invoke(configInstance, (java.lang.Object[]) null);
            //		                } catch (Exception e) {
            //		                    if (TraceComponent.isAnyTracingEnabled() && tc.isDebugEnabled())
            //		                        Tr.debug(tc, "No class, object, or method found for CBIND check", new Object[] {e});
            //		                    FFDCFilter.processException(e, CLASS_NAME, "1237");
            //		                }
            //		                if (cbindCheckEnabled.booleanValue()) {
            //		                    flag = cbindCheckEnabled.booleanValue();
            //		                    if (TraceComponent.isAnyTracingEnabled() && tc.isDebugEnabled()) {
            //		                        Tr.debug(tc, "The mutualAuthCBINDCheck is true, so hard-coded setNeedClientAuth to true.");}
            //		                }
            //		            }
            //                }
            //            }

            engine.setNeedClientAuth(flag);
            if (TraceComponent.isAnyTracingEnabled() && tc.isDebugEnabled()) {
                Tr.debug(tc, "Client auth needed is " + engine.getNeedClientAuth());
            }
            if (!flag) {
                // Client auth set to false, check client auth supported
                flag = config.getBooleanProperty(Constants.SSLPROP_CLIENT_AUTHENTICATION_SUPPORTED);
                engine.setWantClientAuth(flag);
                if (TraceComponent.isAnyTracingEnabled() && tc.isDebugEnabled()) {
                    Tr.debug(tc, "Client auth supported is " + engine.getWantClientAuth());
                }
            }
        } else {
            // Update engine with client side specific config parameters.
            engine.setUseClientMode(true);
        }

        try {
            if (TraceComponent.isAnyTracingEnabled() && tc.isDebugEnabled()) {
                Tr.debug(tc, "Calling beginHandshake on engine");
            }
            engine.beginHandshake();
        } catch (SSLException se) {
            // no FFDC required
            if (TraceComponent.isAnyTracingEnabled() && tc.isEventEnabled()) {
                Tr.event(tc, "Error while starting handshake; " + se);
            }
        }
    }

    /**
     * The purpose of this method is to prepare the input buffers to be sent
     * into a call to wrap or unwrap in the JSSE considering the limitations
     * about how much data can be present in each buffer. This amount is determined
     * by the amount of data between position and limit.
     *
     * @param buffers array of buffers being examined which will be sent into the JSSE
     * @param maxBufferSize maximum size allowed for each buffer in the array
     * @return int array of size 2. The first entry is the index of the buffer changed
     *         in the array. The second entry is the actual limit that will be saved
     *         for restoration after the call is made to wrap or unwrap in the JSSE.
     *         If it is identified that no changes are needed, null is returned.
     */
    public static int[] adjustBuffersForJSSE(WsByteBuffer[] buffers, int maxBufferSize) {
        int[] limitInfo = null;
        int dataAmount = 0;
        for (int i = 0; i < buffers.length && null != buffers[i]; i++) {
            // Valid buffer. Tally up how much data is in the buffer array so far.
            dataAmount += buffers[i].remaining();
            // Check if the max has been surpassed.
            if (dataAmount > maxBufferSize) {
                // The max has been surpassed. Save the current array index and limit.
                int savedLimit = buffers[i].limit();
                limitInfo = new int[] { i, savedLimit };
                // Adjust the limit to the max allowed.
                int overFlow = dataAmount - maxBufferSize;
                buffers[i].limit(savedLimit - overFlow);
                if (TraceComponent.isAnyTracingEnabled() && tc.isDebugEnabled()) {
                    Tr.debug(tc, "adjustBuffersForJSSE: buffer [" + i + "] from "
                                 + savedLimit + " to " + buffers[i].limit());
                }
                // Since this was the key buffer, break from the loop.
                break;
            } else if (dataAmount == maxBufferSize) {
                // Boundaries of buffers and max lined up perfectly. No changes required.
                break;
            }
        }
        return limitInfo;
    }

    /**
     * The purpose of this method is to prepare the input buffer to be sent
     * into a call to wrap or unwrap in the JSSE considering the limitations
     * about how much data can be present in each buffer. This amount is determined
     * by the amount of data between position and limit.
     *
     * @param buffer being examined which will be sent into the JSSE
     * @param maxBufferSize maximum size allowed
     * @return int - limit to restore later, -1 if no changes required
     */
    public static int adjustBufferForJSSE(WsByteBuffer buffer, int maxBufferSize) {
        int limit = -1;
        if (null != buffer) {
            int size = buffer.remaining();
            if (maxBufferSize < size) {
                limit = buffer.limit();
                // Adjust the limit to the max allowed.
                int overFlow = size - maxBufferSize;
                buffer.limit(limit - overFlow);
                if (TraceComponent.isAnyTracingEnabled() && tc.isDebugEnabled()) {
                    Tr.debug(tc, "adjustBufferForJSSE: from " + limit + " to " + buffer.limit());
                }
            }
        }
        return limit;
    }

    /**
     * This method is called after a call is made to adjustBuffersForJSSE followed by a
     * call to wrap or unwrap in the JSSE. It restores the saved limit in the buffer
     * that was modified. A few extra checks are done here to prevent any problems during
     * odd code paths in the future.
     *
     * @param buffers array of buffers containing the buffer whose limit should be reset.
     * @param limitInfo array of 2. The first entry is the index of the buffer whose limit
     *            will be restored in the array. The second entry is the actual limit to be restored.
     */
    public static void resetBuffersAfterJSSE(WsByteBuffer[] buffers, int[] limitInfo) {
        // Handle case where not changes were made in recent call to adjustBuffersForJSSE
        if (limitInfo == null) {
            return;
        }

        int bufferIndex = limitInfo[0];
        int bufferLimit = limitInfo[1];
        // Ensure buffer index is within array bounds.
        if (buffers.length > bufferIndex) {
            WsByteBuffer buffer = buffers[bufferIndex];
            // Ensure the buffer is not null and the limit won't be set beyond the capacity
            if ((buffer != null) && (buffer.capacity() >= bufferLimit)) {
                if (TraceComponent.isAnyTracingEnabled() && tc.isDebugEnabled()) {
                    Tr.debug(tc, "resetBuffersAfterJSSE: buffer [" + bufferIndex
                                 + "] from " + buffer.limit() + " to " + bufferLimit);
                }
                // Make the adjustment.
                buffer.limit(bufferLimit);
            }
        }
    }

    /**
     * Assign an array of limits associated with the passed in buffer array.
     *
     * @param buffers
     * @param limits
     */
    public static void getBufferLimits(WsByteBuffer[] buffers, int[] limits) {
        // Double check that the parameters are non null.
        if ((buffers != null) && (limits != null)) {
            // Loop through the buffers.
            // In case of errant parameters, protect from array out of bounds.
            for (int i = 0; i < buffers.length && i < limits.length; i++) {
                // Double check for null buffers.
                if (buffers[i] != null) {
                    // Save the limit.
                    limits[i] = buffers[i].limit();
                    if (TraceComponent.isAnyTracingEnabled() && tc.isDebugEnabled()) {
                        Tr.debug(tc, "getBufferLimits: buffer[" + i + "] limit of " + limits[i]);
                    }
                } else {
                    // When buffer is null, save a limit of 0.
                    limits[i] = 0;
                    if (TraceComponent.isAnyTracingEnabled() && tc.isDebugEnabled()) {
                        Tr.debug(tc, "getBufferLimits: null buffer[" + i + "] limit of " + limits[i]);
                    }
                }
            }
        }
    }

    /**
     * Assign the limits of the passed in buffers to the specified values in the int array.
     * The lengths of both arrays are expected to be similar. The limits are expected to
     * be settable. IE, the respective buffers should have capacity >= to the limit.
     *
     * @param buffers
     * @param limits
     */
    public static void setBufferLimits(WsByteBuffer[] buffers, int[] limits) {
        if (TraceComponent.isAnyTracingEnabled() && tc.isEntryEnabled()) {
            Tr.entry(tc, "setBufferLimits");
        }

        // Double check that parameters are not null.
        if ((buffers != null) && (limits != null)) {
            int bufferCapacity = 0;
            int limit = 0;
            // Loop through the buffers.
            // In case of errant parameters, protect from array out of bounds.
            for (int i = 0; i < buffers.length && i < limits.length; i++) {
                // Double check for allowed null buffers.
                if (buffers[i] != null) {
                    bufferCapacity = buffers[i].capacity();
                    limit = limits[i];
                    // Only update limit if it changed.
                    if (buffers[i].limit() != limit) {
                        // Double check that the new limit is valid.
                        if (bufferCapacity >= limit) {
                            if (TraceComponent.isAnyTracingEnabled() && tc.isDebugEnabled()) {
                                Tr.debug(tc, "Buffer [" + i + "] being updated from " + buffers[i].limit() + " to " + limit);
                            }
                            buffers[i].limit(limit);
                        } else {
                            if (TraceComponent.isAnyTracingEnabled() && tc.isDebugEnabled()) {
                                Tr.debug(tc, "Buffer [" + i + "] has capacity " + bufferCapacity + " less than passed in limit " + limit);
                            }
                        }
                    }
                }
            }
        }

        if (TraceComponent.isAnyTracingEnabled() && tc.isEntryEnabled()) {
            Tr.exit(tc, "setBufferLimits");
        }
    }

    /**
     * Find the amount of data in the source buffers, starting at the input index.
     *
     * @param src
     * @param startIndex
     * @return int
     */
    public static int lengthOf(WsByteBuffer[] src, int startIndex) {
        int length = 0;
        if (null != src) {
            for (int i = startIndex; i < src.length && null != src[i]; i++) {
                length += src[i].remaining();
            }
        }
        return length;
    }

    /**
     * Take the source buffers and extract all non-null, non-empty buffers into
     * a new list. If the releaseEmpty flag is true, then it will release the
     * empty buffers.
     *
     * @param src
     * @param releaseEmpty
     * @return WsByteBuffer[], null if no buffers existed with data
     */
    public static WsByteBuffer[] compressBuffers(WsByteBuffer[] src, boolean releaseEmpty) {
        List<WsByteBuffer> output = new LinkedList<WsByteBuffer>();
        boolean first = true;
        int size = 0;
        for (int i = 0; i < src.length; i++) {
            if (null == src[i]) {
                continue;
            }
            // if we have data, then save it. If it's the first buffer found
            // with data, then slice just the remaining data
            if (0 < src[i].remaining()) {
                if (first) {
                    output.add(src[i].slice());
                    src[i].release();
                    first = false;
                } else {
                    output.add(src[i]);
                }
                size++;
            } else if (releaseEmpty) {
                src[i].release();
            }
        }
        if (0 == size) {
            return null;
        }
        WsByteBuffer[] data = new WsByteBuffer[size];
        output.toArray(data);
        return data;
    }

}<|MERGE_RESOLUTION|>--- conflicted
+++ resolved
@@ -652,13 +652,9 @@
         JSSEHelper jsseHelper = connLink.getChannel().getJsseHelper();
 
         // if the grizzly-npn or jetty-alpn projects are on the bootclasspath, use them for ALPN
-<<<<<<< HEAD
-        JDK8AlpnNegotiator.tryToRegisterAlpnNegotiator(engine, connLink);
-=======
         if (connLink.getAlpnProtocol() == null) {
             JDK8AlpnNegotiator.tryToRegisterAlpnNegotiator(engine, connLink);
         }
->>>>>>> 33d6a1df
 
         int amountToWrite = 0;
         boolean firstPass = true;
