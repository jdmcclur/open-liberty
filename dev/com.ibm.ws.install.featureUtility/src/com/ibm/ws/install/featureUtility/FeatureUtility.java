--- conflicted
+++ resolved
@@ -135,7 +135,6 @@
 
         boolean isOpenLiberty = (Boolean) map.get("is.open.liberty");
         if (!isOpenLiberty) {
-<<<<<<< HEAD
         	jsonsRequired.add(WEBSPHERE_LIBERTY_GROUP_ID);
         }else { //check if user is trying to install CL feature onto OL runtime without specifying json cord in featureUtility.prop. 
         	for(String s: jsonsRequired) {
@@ -143,9 +142,6 @@
         			throw new InstallException("Incorrectly tried to install a websphere liberty feature onto open liberty");
         		}
         	}
-=======
-        	jsonsRequired.add("com.ibm.websphere.appserver.features");
->>>>>>> b0b63e1d
         }
 
         if (noCache != null && noCache) {
