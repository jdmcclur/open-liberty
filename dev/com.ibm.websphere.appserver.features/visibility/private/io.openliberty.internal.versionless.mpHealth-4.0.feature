-include= ~${workspace}/cnf/resources/bnd/feature.props
symbolicName=io.openliberty.internal.versionless.mpHealth-4.0
visibility=private
singleton=true
-features= \
<<<<<<< HEAD
    io.openliberty.internal.mpVersion-5.0; ibm.tolerates:="6.0,6.1", \
=======
    io.openliberty.noShip-1.0, \
    io.openliberty.internal.mpVersion-5.0; ibm.tolerates:="6.0,6.1,7.0", \
>>>>>>> 898c3ecd
    io.openliberty.mpHealth-4.0
kind=beta
edition=core<|MERGE_RESOLUTION|>--- conflicted
+++ resolved
@@ -3,12 +3,7 @@
 visibility=private
 singleton=true
 -features= \
-<<<<<<< HEAD
-    io.openliberty.internal.mpVersion-5.0; ibm.tolerates:="6.0,6.1", \
-=======
-    io.openliberty.noShip-1.0, \
     io.openliberty.internal.mpVersion-5.0; ibm.tolerates:="6.0,6.1,7.0", \
->>>>>>> 898c3ecd
     io.openliberty.mpHealth-4.0
 kind=beta
 edition=core