--- conflicted
+++ resolved
@@ -50,7 +50,12 @@
     test-applications/UseNonceFalse.war/src,\
     test-applications/UseNonceTrueWithEL.war/src,\
     test-applications/UseNonceFalseWithEL.war/src,\
-<<<<<<< HEAD
+    test-applications/ExtraParametersOneParam.war/src,\
+    test-applications/ExtraParametersTwoParams.war/src,\
+    test-applications/ExtraParametersOneParamWithEL.war/src,\
+    test-applications/ExtraParametersUsingEL.war/src,\
+    test-applications/ExtraParametersSpaceAsKey.war/src,\
+    test-applications/ExtraParametersLeadingSpaceInKey.war/src,\
     test-applications/PromptNone.war/src,\
     test-applications/PromptLogin.war/src,\
     test-applications/PromptConsent.war/src,\
@@ -59,18 +64,9 @@
     test-applications/PromptLoginConsent.war/src,\
     test-applications/PromptEmpty.war/src,\
     test-applications/PromptLoginWithEL.war/src,\
-
-=======
-    test-applications/ExtraParametersOneParam.war/src,\
-    test-applications/ExtraParametersTwoParams.war/src,\
-    test-applications/ExtraParametersOneParamWithEL.war/src,\
-    test-applications/ExtraParametersUsingEL.war/src,\
-    test-applications/ExtraParametersSpaceAsKey.war/src,\
-    test-applications/ExtraParametersLeadingSpaceInKey.war/src,\
     test-applications/JwksEndpoint.war/src
 
     
->>>>>>> 6e0deea3
 -dependson: \
     build.changeDetector,\
     com.ibm.ws.security.fat.common,\
