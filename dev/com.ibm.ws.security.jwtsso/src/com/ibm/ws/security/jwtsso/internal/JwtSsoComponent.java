/*******************************************************************************
 * ˇ * Copyright (c) 2018 IBM Corporation and others.
 * All rights reserved. This program and the accompanying materials
 * are made available under the terms of the Eclipse Public License v1.0
 * which accompanies this distribution, and is available at
 * http://www.eclipse.org/legal/epl-v10.html
 *
 * Contributors:
 * IBM Corporation - initial API and implementation
 *******************************************************************************/
package com.ibm.ws.security.jwtsso.internal;

import java.util.List;
import java.util.Map;

import javax.management.DynamicMBean;

import org.osgi.framework.ServiceReference;
import org.osgi.service.component.ComponentContext;
import org.osgi.service.component.annotations.Activate;
import org.osgi.service.component.annotations.Component;
import org.osgi.service.component.annotations.ConfigurationPolicy;
import org.osgi.service.component.annotations.Deactivate;
import org.osgi.service.component.annotations.Modified;
import org.osgi.service.component.annotations.Reference;
import org.osgi.service.component.annotations.ReferenceCardinality;
import org.osgi.service.component.annotations.ReferencePolicy;
import org.osgi.service.component.annotations.ReferencePolicyOption;

import com.ibm.websphere.kernel.server.ServerInfoMBean;
import com.ibm.websphere.ras.Tr;
import com.ibm.websphere.ras.TraceComponent;
import com.ibm.ws.security.common.jwk.impl.JWKSet;
import com.ibm.ws.security.jwt.config.ConsumerUtils;
import com.ibm.ws.security.jwt.config.JwtConsumerConfig;
import com.ibm.ws.security.jwt.utils.JwtUtils;
import com.ibm.ws.security.jwtsso.config.JwtSsoConfig;
import com.ibm.ws.security.jwtsso.utils.IssuerUtil;
import com.ibm.ws.security.jwtsso.utils.JwtSsoConstants;
import com.ibm.ws.security.mp.jwt.MicroProfileJwtConfig;
import com.ibm.ws.ssl.KeyStoreService;
import com.ibm.ws.webcontainer.security.WebAppSecurityConfig;
import com.ibm.ws.webcontainer.security.util.WebConfigUtils;
import com.ibm.wsspi.kernel.service.utils.AtomicServiceReference;
import com.ibm.wsspi.ssl.SSLSupport;

@Component(service = { JwtSsoConfig.class, MicroProfileJwtConfig.class,
        JwtConsumerConfig.class }, immediate = true, configurationPolicy = ConfigurationPolicy.REQUIRE, configurationPid = "com.ibm.ws.security.jwtsso", name = "jwtSsoConfig", property = "service.vendor=IBM")
public class JwtSsoComponent implements JwtSsoConfig {

    private static final TraceComponent tc = Tr.register(JwtSsoComponent.class);

    private DynamicMBean httpsendpointInfoMBean;

    private DynamicMBean httpendpointInfoMBean;

    private ServerInfoMBean serverInfoMBean;

    public static final String KEY_SSL_SUPPORT = "sslSupport";
    private final AtomicServiceReference<SSLSupport> sslSupportRef = new AtomicServiceReference<SSLSupport>(
            KEY_SSL_SUPPORT);
    public static final String KEY_KEYSTORE_SERVICE = "keyStoreService";
    private final AtomicServiceReference<KeyStoreService> keyStoreServiceRef = new AtomicServiceReference<KeyStoreService>(
            KEY_KEYSTORE_SERVICE);

    private boolean setCookiePathToWebAppContextPath;
    private boolean includeLtpaCookie;
    private boolean fallbackToLtpa;
    private boolean cookieSecureFlag;
    private String jwtBuilderRef;
    private String jwtConsumerRef;
    private String cookieName;
    private WebAppSecurityConfig webAppSecConfig;

    protected static final String KEY_UNIQUE_ID = "id";
    protected String uniqueId = null;

    private String signatureAlgorithm;

    ConsumerUtils consumerUtils = null; // lazy init

    private IssuerUtil issuerUtil;

    @Override
    public boolean isHttpOnlyCookies() {
        return WebConfigUtils.getWebAppSecurityConfig().getHttpOnlyCookies();
    }

    @Override
    public boolean isSsoUseDomainFromURL() {
        return WebConfigUtils.getWebAppSecurityConfig().getSSOUseDomainFromURL();
    }

    @Override
    public List<String> getSsoDomainNames() {
        return WebConfigUtils.getWebAppSecurityConfig().getSSODomainList();
    }

    @Override
    public boolean isSetCookiePathToWebAppContextPath() {
        return setCookiePathToWebAppContextPath;
    }

    @Override
    public boolean isIncludeLtpaCookie() {
        return includeLtpaCookie;
    }

    @Override
    public boolean isFallbackToLtpa() {
        return fallbackToLtpa;
    }

    @Override
    public boolean isCookieSecured() {
        return cookieSecureFlag;
    }

    @Override
    public String getJwtBuilderRef() {
        return jwtBuilderRef;
    }

    /** {@inheritDoc} */
    @Override
    public String getJwtConsumerRef() {
        return jwtConsumerRef;
    }

    // todo: base sec is going to make WebAppSecurityConfig an osgi service, but
    // it's not there yet.
    // Meanwhile we'll get it in a non-dynamic way from WebConfigUtils
    /*
     * @org.osgi.service.component.annotations.Reference(cardinality =
     * ReferenceCardinality.OPTIONAL, policy = ReferencePolicy.DYNAMIC,
     * policyOption = ReferencePolicyOption.GREEDY) protected void
     * setWebAppSecConfig(WebAppSecurityConfig config) {
     * System.out.println("**** webappSecConfig set called"); webAppSecConfig =
     * config; }
     *
     * protected void unsetWebAppSecConfig(WebAppSecurityConfig config) {
     * webAppSecConfig = null; }
     */

    // todo: remove if not needed
    @org.osgi.service.component.annotations.Reference(target = "(jmx.objectname=WebSphere:feature=channelfw,type=endpoint,name=defaultHttpEndpoint)", cardinality = ReferenceCardinality.OPTIONAL, policy = ReferencePolicy.DYNAMIC, policyOption = ReferencePolicyOption.GREEDY)
    protected void setEndPointInfoMBean(DynamicMBean endpointInfoMBean) {
        httpendpointInfoMBean = endpointInfoMBean;
    }

    // todo: remove if not needed
    protected void unsetEndPointInfoMBean(DynamicMBean endpointInfoMBean) {
        if (httpendpointInfoMBean == endpointInfoMBean) {
            httpendpointInfoMBean = null;
        }
    }

    // todo: remove if not needed
    @org.osgi.service.component.annotations.Reference(target = "(jmx.objectname=WebSphere:feature=channelfw,type=endpoint,name=defaultHttpEndpoint-ssl)", cardinality = ReferenceCardinality.OPTIONAL, policy = ReferencePolicy.DYNAMIC, policyOption = ReferencePolicyOption.GREEDY)
    protected void setHttpsEndPointInfoMBean(DynamicMBean endpointInfoMBean) {
        httpsendpointInfoMBean = endpointInfoMBean;
    }

    // todo: remove if not needed
    protected void unsetHttpsEndPointInfoMBean(DynamicMBean endpointInfoMBean) {
        if (httpsendpointInfoMBean == endpointInfoMBean) {
            httpsendpointInfoMBean = null;
        }
    }

    /**
     * DS injection WebSphere:feature=kernel,name=ServerInfo
     */
    @org.osgi.service.component.annotations.Reference(target = "(jmx.objectname=WebSphere:feature=kernel,name=ServerInfo)", policy = ReferencePolicy.DYNAMIC, cardinality = ReferenceCardinality.MULTIPLE, policyOption = ReferencePolicyOption.GREEDY)
    protected void setServerInfoMBean(ServerInfoMBean serverInfoMBean) {
        this.serverInfoMBean = serverInfoMBean;
    }

    protected void unsetServerInfoMBean(ServerInfoMBean serverInfoMBean) {
        if (this.serverInfoMBean == serverInfoMBean) {
            this.serverInfoMBean = null;
        }
    }

    @Reference(service = KeyStoreService.class, name = KEY_KEYSTORE_SERVICE, policy = ReferencePolicy.DYNAMIC, cardinality = ReferenceCardinality.OPTIONAL, policyOption = ReferencePolicyOption.GREEDY)
    protected void setKeyStoreService(ServiceReference<KeyStoreService> ref) {
        keyStoreServiceRef.setReference(ref);
        // keyStoreServiceMapRef.putReference((String) ref.getProperty(ID),
        // ref);
    }

    protected void unsetKeyStoreService(ServiceReference<KeyStoreService> ref) {
        keyStoreServiceRef.unsetReference(ref);
        // keyStoreServiceMapRef.removeReference((String) ref.getProperty(ID),
        // ref);
    }

    @Reference(service = SSLSupport.class, name = KEY_SSL_SUPPORT, policy = ReferencePolicy.DYNAMIC, cardinality = ReferenceCardinality.OPTIONAL, policyOption = ReferencePolicyOption.GREEDY)
    protected void setSslSupport(ServiceReference<SSLSupport> ref) {
        sslSupportRef.setReference(ref);
    }

    protected void updatedSslSupport(ServiceReference<SSLSupport> ref) {
        sslSupportRef.setReference(ref);
    }

    protected void unsetSslSupport(ServiceReference<SSLSupport> ref) {
        sslSupportRef.unsetReference(ref);
    }

    @Activate
    protected void activate(Map<String, Object> properties, ComponentContext cc) {
        uniqueId = (String) properties.get(KEY_UNIQUE_ID);
        process(properties);
        keyStoreServiceRef.activate(cc);
        sslSupportRef.activate(cc);

        JwtUtils.setKeyStoreService(keyStoreServiceRef);
        JwtUtils.setSSLSupportService(sslSupportRef);
    }

    @Modified
    protected void modify(Map<String, Object> properties) {
        process(properties);
    }

    @Deactivate
    protected void deactivate(int reason, ComponentContext cc) {

        keyStoreServiceRef.deactivate(cc);
        sslSupportRef.deactivate(cc);
        JwtUtils.setKeyStoreService(null);
        JwtUtils.setSSLSupportService(null);
    }

    private void process(Map<String, Object> props) {
        if (tc.isEntryEnabled()) {
            Tr.entry(tc, "process", props);
        }
        if (props == null || props.isEmpty()) {
            return;
        }
        setCookiePathToWebAppContextPath = (Boolean) props
                .get(JwtSsoConstants.CFG_KEY_SETCOOKIEPATHTOWEBAPPCONTEXTPATH);
        includeLtpaCookie = (Boolean) props.get(JwtSsoConstants.CFG_KEY_INCLUDELTPACOOKIE);
        fallbackToLtpa = (Boolean) props.get(JwtSsoConstants.CFG_KEY_FALLBACKTOLTPA);
        cookieSecureFlag = (Boolean) props.get(JwtSsoConstants.CFG_KEY_COOKIESECUREFLAG);
        jwtBuilderRef = JwtUtils.trimIt((String) props.get(JwtSsoConstants.CFG_KEY_JWTBUILDERREF));
        jwtConsumerRef = JwtUtils.trimIt((String) props.get(JwtSsoConstants.CFG_KEY_JWTCONSUMERREF));
        cookieName = JwtUtils.trimIt((String) props.get(JwtSsoConstants.CFG_KEY_COOKIENAME));
        if (jwtConsumerRef == null) {
            setJwtSsoConsumerDefaults();
        }
        if (tc.isEntryEnabled()) {
            Tr.exit(tc, "process");
        }
    }

    private void setJwtSsoConsumerDefaults() {
        jwtConsumerRef = getId();
        signatureAlgorithm = "RS256";
        if (tc.isDebugEnabled()) {
            Tr.debug(tc, "consumer id = ", jwtConsumerRef);
        }
        issuerUtil = new IssuerUtil();
    }

    /** {@inheritDoc} */

    @Override
    public String getId() {
        // TODO Auto-generated method stub
        return getUniqueId();
    }

    /** {@inheritDoc} */
    @Override
    public List<String> getAudiences() {
        // TODO Auto-generated method stub
        return null;
    }

    /** {@inheritDoc} */
    @Override
    public String getSignatureAlgorithm() {
        // TODO Auto-generated method stub
        return signatureAlgorithm;
    }

    /** {@inheritDoc} */
    @Override
    public String getSharedKey() {
        // TODO Auto-generated method stub
        return null;
    }

    /** {@inheritDoc} */
    @Override
    public String getTrustStoreRef() {
        // TODO Auto-generated method stub
        return null;
    }

    /** {@inheritDoc} */
    @Override
    public String getTrustedAlias() {
        // TODO Auto-generated method stub
        return null;
    }

    /** {@inheritDoc} */
    @Override
    public String getUniqueId() {
        // TODO Auto-generated method stub
        return uniqueId;
    }

    /** {@inheritDoc} */
    @Override
    public String getUserNameAttribute() {
        // TODO Auto-generated method stub
        return null;
    }

    /** {@inheritDoc} */
    @Override
    public String getGroupNameAttribute() {
        // TODO Auto-generated method stub
        return null;
    }

    /** {@inheritDoc} */
    @Override
    public boolean ignoreApplicationAuthMethod() {
        // TODO Auto-generated method stub
        return false;
    }

    /** {@inheritDoc} */
    @Override
    public boolean getMapToUserRegistry() {
        // TODO Auto-generated method stub
        return false;
    }

    /** {@inheritDoc} */
    @Override
    public String getIssuer() {
        // TODO Auto-generated method stub
        return issuerUtil.getResolvedHostAndPortUrl(httpsendpointInfoMBean, httpendpointInfoMBean, serverInfoMBean,
                uniqueId);
    }

    /** {@inheritDoc} */
    @Override
    public long getClockSkew() {
<<<<<<< HEAD
        // TODO Auto-generated method stub
=======
        // 5 minutes, in milliseconds
>>>>>>> b8cce63d
        return 5 * 60 * 1000;
    }

    /** {@inheritDoc} */
    @Override
    public boolean getJwkEnabled() {
        // TODO Auto-generated method stub
        return false;
    }

    /** {@inheritDoc} */
    @Override
    public String getJwkEndpointUrl() {
        // TODO Auto-generated method stub
        return null;
    }

    /** {@inheritDoc} */
    @Override
    public ConsumerUtils getConsumerUtils() {
        if (consumerUtils == null) { // lazy init
            consumerUtils = new ConsumerUtils(keyStoreServiceRef);
        }
        return consumerUtils;
    }

    /** {@inheritDoc} */
    @Override
    public boolean isValidationRequired() {
        // TODO Auto-generated method stub
        return true;
    }

    /** {@inheritDoc} */
    @Override
    public boolean isHostNameVerificationEnabled() {
        // TODO Auto-generated method stub
        return false;
    }

    /** {@inheritDoc} */
    @Override
    public String getSslRef() {
        // TODO Auto-generated method stub
        return null;
    }

    /** {@inheritDoc} */
    @Override
    public JWKSet getJwkSet() {
        // TODO Auto-generated method stub
        return null;
    }

    /** {@inheritDoc} */
    @Override
    public boolean getTokenReuse() {
        // TODO Auto-generated method stub
        return false;
    }

    @Override
    public String getCookieName() {
        // TODO Auto-generated method stub
        return cookieName;
    }

}<|MERGE_RESOLUTION|>--- conflicted
+++ resolved
@@ -354,11 +354,7 @@
     /** {@inheritDoc} */
     @Override
     public long getClockSkew() {
-<<<<<<< HEAD
-        // TODO Auto-generated method stub
-=======
         // 5 minutes, in milliseconds
->>>>>>> b8cce63d
         return 5 * 60 * 1000;
     }
 
