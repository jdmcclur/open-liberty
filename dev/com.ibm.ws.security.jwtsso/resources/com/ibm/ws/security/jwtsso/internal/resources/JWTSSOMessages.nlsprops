--- conflicted
+++ resolved
@@ -16,15 +16,6 @@
 #NLS_ENCODING=UNICODE
 # -------------------------------------------------------------------------------------------------
 # Message prefix block: CWWKS6300 - CWWKS6399
-<<<<<<< HEAD
-COOKIE_NAME_CANT_BE_EMPTY=CWWKS6300E: The cookieName attribute of jwtSso cannot be null or empty. The default cookieName value will be used.
-COOKIE_NAME_CANT_BE_EMPTY.explanation=The supplied value of the cookieName attribute is not valid.
-COOKIE_NAME_CANT_BE_EMPTY.useraction=Remove the cookieName attribute or specify a valid value.
- 
-COOKIE_NAME_INVALID=CWWKS6301E: The cookieName attribute of jwtSso [{0}] contains an invalid character [{1}]. The default cookieName value will be used.
-COOKIE_NAME_INVALID.explanation=The supplied cookieName value is not valid because it contains a character disallowed by RFC6265.
-COOKIE_NAME_INVALID.useraction=Remove the cookieName attribute or specify a valid value.
-=======
 MPJWT_CONSUMER_CONFIG_NOT_FOUND=CWWKS6300E: The MicroProfile JSON Web Token (JWT) consumer configuration with an ID of [{0}] cannot be found. Verify that the mpJwt configuration  with the specified ID is in the server.
 MPJWT_CONSUMER_CONFIG_NOT_FOUND.explanation=An MPJWT consumer configuration with the specified identifier cannot be found in the server configuration.
 MPJWT_CONSUMER_CONFIG_NOT_FOUND.useraction=Make sure that there is a mpJwt element configured with the specified ID and is referenced by the jwtSso element in the server configuration.
@@ -34,4 +25,3 @@
 TOO_MANY_MP_JWT_PROVIDERS.explanation=The JWTSSO feature cannot select a MicroProfile JWT service to handle the request when more than one service is qualified to handle the request.
 TOO_MANY_MP_JWT_PROVIDERS.useraction=Make sure that no more than one MicroProfile JWT service in the server configuration is configured to handle the request.
 
->>>>>>> c10a36ed
