/*******************************************************************************
 * Copyright (c) 2016, 2018 IBM Corporation and others.
 * All rights reserved. This program and the accompanying materials
 * are made available under the terms of the Eclipse Public License v1.0
 * which accompanies this distribution, and is available at
 * http://www.eclipse.org/legal/epl-v10.html
 *
 * Contributors:
 *     IBM Corporation - initial API and implementation
 *******************************************************************************/
package com.ibm.ws.microprofile.config.fat.tests;

import java.io.File;

import org.jboss.shrinkwrap.api.ShrinkWrap;
import org.jboss.shrinkwrap.api.spec.WebArchive;
import org.junit.AfterClass;
import org.junit.BeforeClass;
import org.junit.ClassRule;
import org.junit.runner.RunWith;

import com.ibm.websphere.simplicity.ShrinkHelper;
import com.ibm.ws.microprofile.appConfig.dynamicSources.test.DynamicSourcesTestServlet;
import com.ibm.ws.microprofile.config.fat.suite.RepeatConfig11EE7;
import com.ibm.ws.microprofile.config.fat.suite.RepeatConfig12EE8;
import com.ibm.ws.microprofile.config.fat.suite.SharedShrinkWrapApps;

import componenttest.annotation.Server;
import componenttest.annotation.TestServlet;
import componenttest.custom.junit.runner.FATRunner;
import componenttest.custom.junit.runner.Mode;
import componenttest.custom.junit.runner.Mode.TestMode;
import componenttest.rules.repeater.RepeatTests;
import componenttest.topology.impl.LibertyServer;
import componenttest.topology.utils.FATServletClient;

/**
 *
 */
@Mode(TestMode.FULL)
@RunWith(FATRunner.class)
public class DynamicSourcesTest extends FATServletClient {

    public static final String APP_NAME = "dynamicSources";

<<<<<<< HEAD
    @ClassRule
    public static SharedServer SHARED_SERVER = new ShrinkWrapSharedServer("DynamicSourcesServer");

    @ClassRule
    public static RepeatTests r = RepeatTests
                    .with(RepeatConfig11EE7.INSTANCE.forServers(SHARED_SERVER.getServerName()))
                    .andWith(RepeatConfig12EE8.INSTANCE.forServers(SHARED_SERVER.getServerName()));

    public DynamicSourcesTest() {
        super("/dynamicSources/");
    }

    @BuildShrinkWrap
    public static Archive buildApp() {
        String APP_NAME = "dynamicSources";
=======
    @Server("DynamicSourcesServer")
    @TestServlet(servlet = DynamicSourcesTestServlet.class, contextRoot = APP_NAME)
    public static LibertyServer server;
>>>>>>> 62e77942

    @BeforeClass
    public static void setUp() throws Exception {
        WebArchive dynamicSources_war = ShrinkWrap.create(WebArchive.class, APP_NAME + ".war")
                        .addPackages(true, "com.ibm.ws.microprofile.appConfig.dynamicSources.test")
                        .addAsLibrary(SharedShrinkWrapApps.getTestAppUtilsJar())
                        .addAsManifestResource(new File("test-applications/" + APP_NAME + ".war/resources/META-INF/permissions.xml"), "permissions.xml")
                        .addAsManifestResource(new File("test-applications/" + APP_NAME + ".war/resources/META-INF/services/org.eclipse.microprofile.config.spi.ConfigSource"),
                                               "services/org.eclipse.microprofile.config.spi.ConfigSource");

        ShrinkHelper.exportDropinAppToServer(server, dynamicSources_war);

        server.startServer();
    }

    @AfterClass
    public static void tearDown() throws Exception {
        server.stopServer();
    }

    @ClassRule
    public static RepeatTests r = RepeatTests
                    .with(new RepeatConfig11EE7("DynamicSourcesServer"))
                    .andWith(new RepeatConfig12EE8("DynamicSourcesServer"));

}<|MERGE_RESOLUTION|>--- conflicted
+++ resolved
@@ -43,27 +43,9 @@
 
     public static final String APP_NAME = "dynamicSources";
 
-<<<<<<< HEAD
-    @ClassRule
-    public static SharedServer SHARED_SERVER = new ShrinkWrapSharedServer("DynamicSourcesServer");
-
-    @ClassRule
-    public static RepeatTests r = RepeatTests
-                    .with(RepeatConfig11EE7.INSTANCE.forServers(SHARED_SERVER.getServerName()))
-                    .andWith(RepeatConfig12EE8.INSTANCE.forServers(SHARED_SERVER.getServerName()));
-
-    public DynamicSourcesTest() {
-        super("/dynamicSources/");
-    }
-
-    @BuildShrinkWrap
-    public static Archive buildApp() {
-        String APP_NAME = "dynamicSources";
-=======
     @Server("DynamicSourcesServer")
     @TestServlet(servlet = DynamicSourcesTestServlet.class, contextRoot = APP_NAME)
     public static LibertyServer server;
->>>>>>> 62e77942
 
     @BeforeClass
     public static void setUp() throws Exception {
