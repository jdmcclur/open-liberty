/*******************************************************************************
 * Copyright (c) 2022, 2023 IBM Corporation and others.
 * All rights reserved. This program and the accompanying materials
 * are made available under the terms of the Eclipse Public License 2.0
 * which accompanies this distribution, and is available at
 * http://www.eclipse.org/legal/epl-2.0/
 *
 * SPDX-License-Identifier: EPL-2.0
 *
 * Contributors:
 * IBM Corporation - initial API and implementation
 *******************************************************************************/
package io.openliberty.security.jakartasec.fat.configs;

import java.util.Arrays;
import java.util.HashMap;
import java.util.List;
import java.util.Map;

import com.ibm.websphere.simplicity.log.Log;
import com.ibm.ws.security.fat.common.web.WebRequestUtils;

import io.openliberty.security.jakartasec.fat.utils.Constants;
import jakarta.security.enterprise.authentication.mechanism.http.openid.PromptType;

public class TestConfigMaps {
    protected static Class<?> thisClass = TestConfigMaps.class;

    // constants for userinfo apps that return good or bad group information
    public static final String UserInfoDefaultCallerGroupsClaimGoodGroups = "UserInfoDefaultCallerGroupsClaimGoodGroups";
    public static final String UserInfoDefaultCallerGroupsClaimBadGroups = "UserInfoDefaultCallerGroupsClaimBadGroups";
    public static final String UserInfoOtherCallerGroupsClaimGoodGroups = "UserInfoOtherCallerGroupsClaimGoodGroups";
    public static final String UserInfoOtherCallerGroupsClaimBadGroups = "UserInfoOtherCallerGroupsClaimBadGroups";

    public static final String UserInfoDefaultCallerNameClaimGoodCaller = "UserInfoDefaultCallerNameClaimGoodCaller";
    public static final String UserInfoDefaultCallerNameClaimBadCaller = "UserInfoDefaultCallerNameClaimBadCaller";
    public static final String UserInfoOtherCallerNameClaimGoodCaller = "UserInfoOtherCallerNameClaimGoodCaller";
    public static final String UserInfoOtherCallerNameClaimBadCaller = "UserInfoOtherCallerNameClaimBadCaller";

    public static final String AllDefault = "UserInfo";

    protected static WebRequestUtils webReqUtils = new WebRequestUtils();

    /*************** OpenIdAuthenticationMechanismDefinition ************/
    public static Map<String, Object> getProviderUri(String opBase, String provider) throws Exception {

        Map<String, Object> updatedMap = new HashMap<String, Object>();
        updatedMap.put(Constants.PROVIDER_URI, opBase + "/oidc/endpoint/" + provider);
        return updatedMap;
    }

    public static Map<String, Object> getProviderDiscUri(String rpBase, String provider) throws Exception {

        Map<String, Object> updatedMap = new HashMap<String, Object>();
        updatedMap.put(Constants.PROVIDER_URI, rpBase + "/Discovery");
        return updatedMap;
    }

    public static Map<String, Object> getBadClientId() throws Exception {

        Map<String, Object> updatedMap = new HashMap<String, Object>();
        updatedMap.put(Constants.CLIENT_ID, "badCLient");
        return updatedMap;
    }

    public static Map<String, Object> getEmptyClientId() throws Exception {

        Map<String, Object> updatedMap = new HashMap<String, Object>();
        updatedMap.put(Constants.CLIENT_ID, Constants.EMPTY_VALUE);
        return updatedMap;
    }

    public static Map<String, Object> getBadClientSecret() throws Exception {

        Map<String, Object> updatedMap = new HashMap<String, Object>();
        updatedMap.put(Constants.CLIENT_SECRET, "badCLientSecret");
        //        updatedMap.put(Constants.CLIENT_SECRET, "mySharedKeyNowHasToBeLongerStrongerAndMoreSecureAndForHS512EvenLongerToBeStronger");
        return updatedMap;
    }

    public static Map<String, Object> getEmptyClientSecret() throws Exception {

        Map<String, Object> updatedMap = new HashMap<String, Object>();
        updatedMap.put(Constants.CLIENT_SECRET, Constants.EMPTY_VALUE);
        return updatedMap;
    }

    public static Map<String, Object> getLiteralRedirectURI(String rpHttpsBase) throws Exception {
        Map<String, Object> updatedMap = new HashMap<String, Object>();
        updatedMap.put(Constants.REDIRECT_URI, rpHttpsBase + "/literalRedirectURI/Callback");
        return updatedMap;
    }

    public static Map<String, Object> getNotRegisteredWithOPRedirectURI(String rpHttpsBase) throws Exception {
        Map<String, Object> updatedMap = new HashMap<String, Object>();
        updatedMap.put(Constants.REDIRECT_URI, rpHttpsBase + "/notRegisteredWithOPRedirectURI/Callback");
        return updatedMap;
    }

    public static Map<String, Object> getDoesNotExistRedirectURI(String rpHttpsBase) throws Exception {
        Map<String, Object> updatedMap = new HashMap<String, Object>();
        updatedMap.put(Constants.REDIRECT_URI, rpHttpsBase + "/doesNotExistRedirectURI/doesNotExist");
        return updatedMap;
    }

    public static Map<String, Object> getBadRedirectURI() throws Exception {
        Map<String, Object> updatedMap = new HashMap<String, Object>();
        updatedMap.put(Constants.REDIRECT_URI, "notARedirectURI");
        return updatedMap;
    }

    public static Map<String, Object> getEmptyRedirectURI() throws Exception {
        Map<String, Object> updatedMap = new HashMap<String, Object>();
        updatedMap.put(Constants.REDIRECT_URI, Constants.EMPTY_VALUE);
        return updatedMap;
    }

    public static Map<String, Object> getELRedirectURI() throws Exception {
        Map<String, Object> updatedMap = new HashMap<String, Object>();
        updatedMap.put(Constants.REDIRECT_URI, "${baseURL}/Callback");
        return updatedMap;
    }

    public static Map<String, Object> getELRedirectURIConcatInSingleEvalExpression() throws Exception {
        Map<String, Object> updatedMap = new HashMap<String, Object>();
        updatedMap.put(Constants.REDIRECT_URI, "${baseURL += openIdConfig.callbackServlet}");
        return updatedMap;
    }

    public static Map<String, Object> getELRedirectURITwoEvalExpressions() throws Exception {
        Map<String, Object> updatedMap = new HashMap<String, Object>();
        updatedMap.put(Constants.REDIRECT_URI, "${baseURL}${openIdConfig.callbackServlet}");
        return updatedMap;
    }

    public static Map<String, Object> getELRedirectURIDoesNotContainBaseURL(String rpHttpsBase) throws Exception {
        Map<String, Object> updatedMap = new HashMap<String, Object>();
        updatedMap.put(Constants.REDIRECT_URI, rpHttpsBase + "/ELRedirectURIDoesNotContainBaseURL/${openIdConfig.callbackServlet}");
        return updatedMap;
    }

    public static Map<String, Object> getUseSessionExpressionTrue() throws Exception {

        Map<String, Object> updatedMap = new HashMap<String, Object>();
        updatedMap.put(Constants.USE_SESSION_EXPRESSION, String.valueOf(true));
        return updatedMap;
    }

    public static Map<String, Object> getUseSessionExpressionFalse() throws Exception {

        Map<String, Object> updatedMap = new HashMap<String, Object>();
        updatedMap.put(Constants.USE_SESSION_EXPRESSION, String.valueOf(false));
        return updatedMap;
    }

    public static Map<String, Object> getRedirectToOriginalResourceExpressionTrue() throws Exception {

        Map<String, Object> updatedMap = new HashMap<String, Object>();
        updatedMap.put(Constants.RECIRECT_TO_ORIGINAL_RESOURCE_EXPRESSION, String.valueOf(true));
        return updatedMap;
    }

    public static Map<String, Object> getRedirectToOriginalResourceExpressionFalse() throws Exception {

        Map<String, Object> updatedMap = new HashMap<String, Object>();
        updatedMap.put(Constants.RECIRECT_TO_ORIGINAL_RESOURCE_EXPRESSION, String.valueOf(false));
        return updatedMap;
    }

    public static Map<String, Object> getResponseTypeCode() throws Exception {

        Map<String, Object> updatedMap = new HashMap<String, Object>();
        updatedMap.put(Constants.RESPONSE_TYPE, Constants.CODE_FLOW);
        return updatedMap;
    }

    public static Map<String, Object> getResponseTypeIdToken() throws Exception {

        Map<String, Object> updatedMap = new HashMap<String, Object>();
        updatedMap.put(Constants.RESPONSE_TYPE, Constants.IDTOKEN_FLOW);
        return updatedMap;
    }

    public static Map<String, Object> getResponseTypeIdTokenToken() throws Exception {

        Map<String, Object> updatedMap = new HashMap<String, Object>();
        updatedMap.put(Constants.RESPONSE_TYPE, Constants.IDTOKEN_TOKEN_FLOW);
        return updatedMap;
    }

    public static Map<String, Object> getResponseTypeCodeIdToken() throws Exception {

        Map<String, Object> updatedMap = new HashMap<String, Object>();
        updatedMap.put(Constants.RESPONSE_TYPE, Constants.CODE_IDTOKEN_FLOW);
        return updatedMap;
    }

    public static Map<String, Object> getResponseTypeCodeToken() throws Exception {

        Map<String, Object> updatedMap = new HashMap<String, Object>();
        updatedMap.put(Constants.RESPONSE_TYPE, Constants.CODE_TOKEN_FLOW);
        return updatedMap;
    }

    public static Map<String, Object> getResponseTypeCodeIdTokenToken() throws Exception {

        Map<String, Object> updatedMap = new HashMap<String, Object>();
        updatedMap.put(Constants.RESPONSE_TYPE, Constants.CODE_IDTOKEN_TOKEN_FLOW);
        return updatedMap;
    }

    public static Map<String, Object> getResponseTypeUnknown() throws Exception {

        Map<String, Object> updatedMap = new HashMap<String, Object>();
        updatedMap.put(Constants.RESPONSE_TYPE, "unknown");
        return updatedMap;
    }

    public static Map<String, Object> getResponseTypeEmpty() throws Exception {

        Map<String, Object> updatedMap = new HashMap<String, Object>();
        updatedMap.put(Constants.RESPONSE_TYPE, Constants.EMPTY_VALUE);
        return updatedMap;
    }

    public static Map<String, Object> getScopeExpressionOpenId() throws Exception {
        Map<String, Object> updatedMap = new HashMap<String, Object>();
        updatedMap.put(Constants.SCOPE_EXPRESSION, Constants.OPENID_SCOPE);
        return updatedMap;
    }

    public static Map<String, Object> getScopeExpressionOpenIdProfile() throws Exception {
        Map<String, Object> updatedMap = new HashMap<String, Object>();
        updatedMap.put(Constants.SCOPE_EXPRESSION, String.join(" ", Constants.OPENID_SCOPE, Constants.PROFILE_SCOPE));
        return updatedMap;
    }

    public static Map<String, Object> getScopeExpressionOpenIdEmail() throws Exception {
        Map<String, Object> updatedMap = new HashMap<String, Object>();
        updatedMap.put(Constants.SCOPE_EXPRESSION, String.join(" ", Constants.OPENID_SCOPE, Constants.EMAIL_SCOPE));
        return updatedMap;
    }

    public static Map<String, Object> getScopeExpressionOpenIdProfileEmail() throws Exception {
        Map<String, Object> updatedMap = new HashMap<String, Object>();
        updatedMap.put(Constants.SCOPE_EXPRESSION, String.join(" ", Constants.OPENID_SCOPE, Constants.PROFILE_SCOPE, Constants.EMAIL_SCOPE));
        return updatedMap;
    }

    public static Map<String, Object> getScopeExpressionNoOpenId() throws Exception {
        Map<String, Object> updatedMap = new HashMap<String, Object>();
        updatedMap.put(Constants.SCOPE_EXPRESSION, Constants.PROFILE_SCOPE);
        return updatedMap;
    }

    public static Map<String, Object> getScopeExpressionEmpty() throws Exception {
        Map<String, Object> updatedMap = new HashMap<String, Object>();
        updatedMap.put(Constants.SCOPE_EXPRESSION, Constants.EMPTY_VALUE);
        return updatedMap;
    }

    public static Map<String, Object> getScopeExpressionNoScopesInCommonExceptOpenId() throws Exception {
        Map<String, Object> updatedMap = new HashMap<String, Object>();
        updatedMap.put(Constants.SCOPE_EXPRESSION, String.join(" ", Constants.OPENID_SCOPE, "scope1"));
        return updatedMap;
    }

    public static Map<String, Object> getScopeExpressionMoreScopesThanConfiguredOnServer() throws Exception {
        Map<String, Object> updatedMap = new HashMap<String, Object>();
        updatedMap.put(Constants.SCOPE_EXPRESSION, String.join(" ", Constants.OPENID_SCOPE, Constants.PROFILE_SCOPE, Constants.EMAIL_SCOPE, "scope1"));
        return updatedMap;
    }

    public static Map<String, Object> getScopeExpressionUppercaseScopes() throws Exception {
        Map<String, Object> updatedMap = new HashMap<String, Object>();
        updatedMap.put(Constants.SCOPE_EXPRESSION, String.join(" ", Constants.OPENID_SCOPE, Constants.PROFILE_SCOPE, Constants.EMAIL_SCOPE).toUpperCase());
        return updatedMap;
    }

    public static Map<String, Object> getScopeExpressionUnknownScope() throws Exception {
        Map<String, Object> updatedMap = new HashMap<String, Object>();
        updatedMap.put(Constants.SCOPE_EXPRESSION, "unknown");
        return updatedMap;
    }

    public static Map<String, Object> getScopeExpressionDuplicateScope() throws Exception {
        Map<String, Object> updatedMap = new HashMap<String, Object>();
        updatedMap.put(Constants.SCOPE_EXPRESSION, String.join(" ", Constants.OPENID_SCOPE, Constants.OPENID_SCOPE));
        return updatedMap;
    }

    public static Map<String, Object> getResponseModeQuery() throws Exception {
        Map<String, Object> updatedMap = new HashMap<String, Object>();
        updatedMap.put(Constants.RESPONSE_MODE, Constants.QUERY_RESPONSE_MODE);
        return updatedMap;
    }

    public static Map<String, Object> getResponseModeFragment() throws Exception {
        Map<String, Object> updatedMap = new HashMap<String, Object>();
        updatedMap.put(Constants.RESPONSE_MODE, Constants.FRAGMENT_RESPONSE_MODE);
        return updatedMap;
    }

    public static Map<String, Object> getResponseModeFormPost() throws Exception {
        Map<String, Object> updatedMap = new HashMap<String, Object>();
        updatedMap.put(Constants.RESPONSE_MODE, Constants.FORM_POST_RESPONSE_MODE);
        return updatedMap;
    }

    public static Map<String, Object> getResponseModeError() throws Exception {
        Map<String, Object> updatedMap = new HashMap<String, Object>();
        updatedMap.put(Constants.RESPONSE_MODE, "error");
        return updatedMap;
    }

    public static Map<String, Object> getUseNonceExpressionTrue() throws Exception {
        Map<String, Object> updatedMap = new HashMap<String, Object>();
        updatedMap.put(Constants.USE_NONCE_EXPRESSION, String.valueOf(true));
        return updatedMap;
    }

    public static Map<String, Object> getUseNonceExpressionFalse() throws Exception {
        Map<String, Object> updatedMap = new HashMap<String, Object>();
        updatedMap.put(Constants.USE_NONCE_EXPRESSION, String.valueOf(false));
        return updatedMap;
    }

    public static Map<String, Object> getExtraParametersTwoParams() throws Exception {
        Map<String, Object> updatedMap = new HashMap<String, Object>();
        updatedMap.put(Constants.EXTRA_PARAMETERS_EXPRESSION, "key1=value1,key2=value2");
        return updatedMap;
    }

    public static Map<String, Object> getExtraParametersDuplicateKeys() throws Exception {
        Map<String, Object> updatedMap = new HashMap<String, Object>();
        updatedMap.put(Constants.EXTRA_PARAMETERS_EXPRESSION, "key1=value1,key1=value2");
        return updatedMap;
    }

    public static Map<String, Object> getExtraParametersContainsSpaceInKey() throws Exception {
        Map<String, Object> updatedMap = new HashMap<String, Object>();
        updatedMap.put(Constants.EXTRA_PARAMETERS_EXPRESSION, "key 1=value1");
        return updatedMap;
    }

    public static Map<String, Object> getExtraParametersContainsTrailingSpaceInKey() throws Exception {
        Map<String, Object> updatedMap = new HashMap<String, Object>();
        updatedMap.put(Constants.EXTRA_PARAMETERS_EXPRESSION, "key1 =value1");
        return updatedMap;
    }

    public static Map<String, Object> getExtraParametersContainsSpaceInValue() throws Exception {
        Map<String, Object> updatedMap = new HashMap<String, Object>();
        updatedMap.put(Constants.EXTRA_PARAMETERS_EXPRESSION, "key1=value 1");
        return updatedMap;
    }

    public static Map<String, Object> getExtraParametersContainsLeadingSpaceInValue() throws Exception {
        Map<String, Object> updatedMap = new HashMap<String, Object>();
        updatedMap.put(Constants.EXTRA_PARAMETERS_EXPRESSION, "key1= value1");
        return updatedMap;
    }

    public static Map<String, Object> getExtraParametersContainsTrailingSpaceInValue() throws Exception {
        Map<String, Object> updatedMap = new HashMap<String, Object>();
        updatedMap.put(Constants.EXTRA_PARAMETERS_EXPRESSION, "key1=value1 ");
        return updatedMap;
    }

    public static Map<String, Object> getExtraParametersContainsEmptyKey() throws Exception {
        Map<String, Object> updatedMap = new HashMap<String, Object>();
        updatedMap.put(Constants.EXTRA_PARAMETERS_EXPRESSION, "=value1");
        return updatedMap;
    }

    public static Map<String, Object> getExtraParametersContainsEmptyValue() throws Exception {
        Map<String, Object> updatedMap = new HashMap<String, Object>();
        updatedMap.put(Constants.EXTRA_PARAMETERS_EXPRESSION, "key1=");
        return updatedMap;
    }

    public static Map<String, Object> getExtraParametersContainsSpaceAsValue() throws Exception {
        Map<String, Object> updatedMap = new HashMap<String, Object>();
        updatedMap.put(Constants.EXTRA_PARAMETERS_EXPRESSION, "key1= ");
        return updatedMap;
    }

    public static Map<String, Object> getExtraParametersContainsTwoEqualsSigns() throws Exception {
        Map<String, Object> updatedMap = new HashMap<String, Object>();
        updatedMap.put(Constants.EXTRA_PARAMETERS_EXPRESSION, "key1=value1=value2");
        return updatedMap;
    }

    public static Map<String, Object> getExtraParametersMissingEqualsSign() throws Exception {
        Map<String, Object> updatedMap = new HashMap<String, Object>();
        updatedMap.put(Constants.EXTRA_PARAMETERS_EXPRESSION, "key1value1");
        return updatedMap;
    }

    public static Map<String, Object> getExtraParametersIsEmpty() throws Exception {
        Map<String, Object> updatedMap = new HashMap<String, Object>();
        updatedMap.put(Constants.EXTRA_PARAMETERS_EXPRESSION, "");
        return updatedMap;
    }

    public static Map<String, Object> getExtraParametersIsAnEqualsSign() throws Exception {
        Map<String, Object> updatedMap = new HashMap<String, Object>();
        updatedMap.put(Constants.EXTRA_PARAMETERS_EXPRESSION, "=");
        return updatedMap;
    }

    public static Map<String, Object> getExtraParametersContainsSpecialCharacterInKey() throws Exception {
        Map<String, Object> updatedMap = new HashMap<String, Object>();
        updatedMap.put(Constants.EXTRA_PARAMETERS_EXPRESSION, "key&1=value1");
        return updatedMap;
    }

    public static Map<String, Object> getExtraParametersContainsSpecialCharacterInValue() throws Exception {
        Map<String, Object> updatedMap = new HashMap<String, Object>();
        updatedMap.put(Constants.EXTRA_PARAMETERS_EXPRESSION, "key1=value&1");
        return updatedMap;
    }

    public static Map<String, Object> getOP2() throws Exception {

        Map<String, Object> updatedMap = new HashMap<String, Object>();
        updatedMap.put(Constants.PROVIDER, "OP2");
        return updatedMap;
    }

    public static Map<String, Object> getPromptExpressionLogin() throws Exception {

        Map<String, Object> updatedMap = new HashMap<String, Object>();
        updatedMap.put(Constants.PROMPT_EXPRESSION, PromptType.LOGIN);
        return updatedMap;

    }

    public static Map<String, Object> getPromptExpressionEmpty() throws Exception {

        Map<String, Object> updatedMap = new HashMap<String, Object>();
        updatedMap.put(Constants.PROMPT_EXPRESSION, Constants.EMPTY_VALUE);
        return updatedMap;

    }

    public static Map<String, Object> getPromptExpressionNone() throws Exception {

        Map<String, Object> updatedMap = new HashMap<String, Object>();
        updatedMap.put(Constants.PROMPT_EXPRESSION, PromptType.NONE);
        return updatedMap;

    }

    public static Map<String, Object> getPromptExpressionConsent() throws Exception {

        Map<String, Object> updatedMap = new HashMap<String, Object>();
        updatedMap.put(Constants.PROMPT_EXPRESSION, PromptType.CONSENT);
        return updatedMap;

    }

    public static Map<String, Object> getPromptExpressionSelectAccount() throws Exception {

        Map<String, Object> updatedMap = new HashMap<String, Object>();
        updatedMap.put(Constants.PROMPT_EXPRESSION, PromptType.SELECT_ACCOUNT);
        return updatedMap;

    }

    public static Map<String, Object> getTokenAutoRefreshExpressionTrue() throws Exception {

        Map<String, Object> updatedMap = new HashMap<String, Object>();
        updatedMap.put(Constants.TOKEN_AUTO_REFRESH_EXPRESSION, String.valueOf(true));
        return updatedMap;

    }

    public static Map<String, Object> getTokenAutoRefreshExpressionFalse() throws Exception {

        Map<String, Object> updatedMap = new HashMap<String, Object>();
        updatedMap.put(Constants.TOKEN_AUTO_REFRESH_EXPRESSION, String.valueOf(false));
        return updatedMap;

    }

    public static Map<String, Object> getIdTokenSigningAlgValuesSupported(String... algs) {

        Map<String, Object> updatedMap = new HashMap<String, Object>();
        String value = Constants.EMPTY_VALUE;
        if (algs != null) {
            value = null;
            for (String alg : algs) {
                if (value == null) {
                    value = alg;
                } else {
                    value = value + "," + alg;
                }
            }
        }
        updatedMap.put(Constants.IDTOKENSIGNINGALGORITHMSSUPPORTED, value);
        return updatedMap;
    }

    public static Map<String, Object> getJwksConnectTimeoutExpression(int jwksConnectTimeout) {

        Map<String, Object> updatedMap = new HashMap<String, Object>();
        String value = Integer.toString(jwksConnectTimeout);
        updatedMap.put(Constants.JWKSCONNECTTIMEOUTEXPRESSION, value);
        return updatedMap;
    }

    public static Map<String, Object> getJwksReadTimeoutExpression(int jwksReadTimeout) {

        Map<String, Object> updatedMap = new HashMap<String, Object>();
        String value = Integer.toString(jwksReadTimeout);
        updatedMap.put(Constants.JWKSREADTIMEOUTEXPRESSION, value);
        return updatedMap;
    }

    public static Map<String, Object> getJwksURI_BadHost(String rpPort, String provider) {

        Map<String, Object> updatedMap = new HashMap<String, Object>();
        updatedMap.put(Constants.JWKSURI, "https://192.194.99.99:" + rpPort + "/oidc/endpoint/" + provider + "/jwk");
        return updatedMap;
    }

    public static Map<String, Object> getJwksURI_TestAppSleeps5Seconds(String rpBase) {

        Map<String, Object> updatedMap = new HashMap<String, Object>();
        updatedMap.put(Constants.JWKSURI, rpBase + "/JwksEndpoint/JwksSleeps5Seconds");
        return updatedMap;
    }

    /****************** ClaimDefinitions ********************/
    public static Map<String, Object> getBadCallerNameClaim() throws Exception {

        Map<String, Object> updatedMap = new HashMap<String, Object>();
        updatedMap.put(Constants.CALLER_NAME_CLAIM, "badCallerName");
        return updatedMap;

    }

    public static Map<String, Object> getEmptyCallerNameClaim() throws Exception {

        Map<String, Object> updatedMap = new HashMap<String, Object>();
        updatedMap.put(Constants.CALLER_NAME_CLAIM, Constants.EMPTY_VALUE);
        return updatedMap;

    }

    public static Map<String, Object> getBadCallerGroupsClaim() throws Exception {

        Map<String, Object> updatedMap = new HashMap<String, Object>();
        updatedMap.put(Constants.CALLER_GROUPS_CLAIM, "badCallerGroups");
        return updatedMap;

    }

    public static Map<String, Object> getEmptyCallerGroupsClaim() throws Exception {

        Map<String, Object> updatedMap = new HashMap<String, Object>();
        updatedMap.put(Constants.CALLER_GROUPS_CLAIM, Constants.EMPTY_VALUE);
        return updatedMap;

    }

    /****************** LogoutDefinitions ********************/
    public static Map<String, Object> getRedirectURIGood_Logout(String rpBase) throws Exception {
        return getRedirectURIGood_Logout(rpBase, null);
    }

    public static Map<String, Object> getRedirectURIGoodWithExtraParms_Logout(String rpBase) throws Exception {
        Map<String, List<String>> parmsMap = new HashMap<String, List<String>>();
        parmsMap.put("testParm1", Arrays.asList("testParm1_value"));
        parmsMap.put("testParm2", Arrays.asList("testParm2_value"));
        parmsMap.put("testParm3", Arrays.asList("testParm3_value"));
        return getRedirectURIGood_Logout(rpBase, parmsMap);
    }

    public static Map<String, Object> getRedirectURIGood_Logout(String rpBase, Map<String, List<String>> parms) throws Exception {

        Map<String, Object> updatedMap = new HashMap<String, Object>();
        if (parms == null) {
            updatedMap.put(Constants.LOGOUT_REDIRECT_URI, rpBase + "/PostLogoutServlet/PostLogout");
        } else {
            String parmString = webReqUtils.buildUrlQueryString(parms);
            updatedMap.put(Constants.LOGOUT_REDIRECT_URI, rpBase + "/PostLogoutServlet/PostLogout?" + parmString);
        }
        return updatedMap;

    }

    public static Map<String, Object> getRedirectURIBad_Logout(String opBase) throws Exception {

        Map<String, Object> updatedMap = new HashMap<String, Object>();
        updatedMap.put(Constants.LOGOUT_REDIRECT_URI, opBase);
        return updatedMap;

    }

    public static Map<String, Object> getRedirectURIEndSession_Logout(String opBase, String provider) throws Exception {

        Map<String, Object> updatedMap = new HashMap<String, Object>();
        updatedMap.put(Constants.LOGOUT_REDIRECT_URI, opBase + "/oidc/endpoint/" + provider + "/end_session");
        return updatedMap;

    }

    public static Map<String, Object> getRedirectURIEmpty_Logout() throws Exception {

        Map<String, Object> updatedMap = new HashMap<String, Object>();
        updatedMap.put(Constants.LOGOUT_REDIRECT_URI, Constants.EMPTY_VALUE);
        return updatedMap;

    }

    public static Map<String, Object> getNotifyProviderExpressionTrue() throws Exception {

        Map<String, Object> updatedMap = new HashMap<String, Object>();
        updatedMap.put(Constants.NOTIFY_PROVIDER_EXPRESSION, String.valueOf(true));
        return updatedMap;

    }

    public static Map<String, Object> getNotifyProviderExpressionFalse() throws Exception {

        Map<String, Object> updatedMap = new HashMap<String, Object>();
        updatedMap.put(Constants.NOTIFY_PROVIDER_EXPRESSION, String.valueOf(false));
        return updatedMap;

    }

    public static Map<String, Object> getAccessTokenExpiryExpressionTrue() throws Exception {

        Map<String, Object> updatedMap = new HashMap<String, Object>();
        updatedMap.put(Constants.ACCESS_TOKEN_EXPIRY_EXPRESSION, String.valueOf(true));
        return updatedMap;

    }

    public static Map<String, Object> getAccessTokenExpiryExpressionFalse() throws Exception {

        Map<String, Object> updatedMap = new HashMap<String, Object>();
        updatedMap.put(Constants.ACCESS_TOKEN_EXPIRY_EXPRESSION, String.valueOf(false));
        return updatedMap;

    }

    public static Map<String, Object> getIdentityTokenExpiryExpressionTrue() throws Exception {

        Map<String, Object> updatedMap = new HashMap<String, Object>();
        updatedMap.put(Constants.IDENTITY_TOKEN_EXPIRY_EXPRESSION, String.valueOf(true));
        return updatedMap;

    }

    public static Map<String, Object> getIdentityTokenExpiryExpressionFalse() throws Exception {

        Map<String, Object> updatedMap = new HashMap<String, Object>();
        updatedMap.put(Constants.IDENTITY_TOKEN_EXPIRY_EXPRESSION, String.valueOf(false));
        return updatedMap;

    }

    public static Map<String, Object> getAuthorizationEndpoint(String rpBase, String authApp) throws Exception {

        Map<String, Object> updatedMap = new HashMap<String, Object>();
        updatedMap.put(Constants.AUTHORIZATION_ENDPOINT, rpBase + "/Authorization/" + authApp);
        return updatedMap;

    }

    public static Map<String, Object> getGoodUserInfo(String opBase, String provider) throws Exception {

        String userinfoApp = opBase + "oidc/endpoint/" + provider + "/userinfo";
        Map<String, Object> updatedMap = new HashMap<String, Object>();
        Log.info(thisClass, "", "userinfoApp: " + userinfoApp);
        updatedMap.put(Constants.USERINFOENDPOINT, userinfoApp);
        return updatedMap;

    }

    public static Map<String, Object> getUserInfo(String rpBase, String userinfoApp) throws Exception {

        Map<String, Object> updatedMap = new HashMap<String, Object>();
        Log.info(thisClass, "", "userinfoApp: " + userinfoApp);
        updatedMap.put(Constants.USERINFOENDPOINT, rpBase + "/UserInfo/" + userinfoApp);
        return updatedMap;

    }

    public static Map<String, Object> getUserInfoSplash(String opBase) throws Exception {

        Map<String, Object> updatedMap = new HashMap<String, Object>();
        Log.info(thisClass, "", "userinfoApp: " + opBase);
        updatedMap.put(Constants.USERINFOENDPOINT, opBase);
        return updatedMap;

    }

    public static Map<String, Object> getUserInfoEmpty() throws Exception {

        Map<String, Object> updatedMap = new HashMap<String, Object>();
        Log.info(thisClass, "", "userinfoApp:  (not set)");
        updatedMap.put(Constants.USERINFOENDPOINT, "");
        return updatedMap;

    }

<<<<<<< HEAD
    public static Map<String, Object> getEndSessionEndpoint(String serverBase, String appName) throws Exception {

        Map<String, Object> updatedMap = new HashMap<String, Object>();
        Log.info(thisClass, "", "endSessionApp: " + appName);
        updatedMap.put(Constants.ENDSESSION_ENDPOINT, serverBase + "/" + appName);
        return updatedMap;

    }

=======
    /********************* helper methods *************************/
>>>>>>> 548db98b
    public static Map<String, Object> mergeMaps(Map<String, Object> updatedMap, Map<String, Object> newMap) throws Exception {

        if (updatedMap == null) {
            updatedMap = new HashMap<String, Object>();
        }

        updatedMap.putAll(newMap);
        return updatedMap;

    }
}<|MERGE_RESOLUTION|>--- conflicted
+++ resolved
@@ -4,7 +4,7 @@
  * are made available under the terms of the Eclipse Public License 2.0
  * which accompanies this distribution, and is available at
  * http://www.eclipse.org/legal/epl-2.0/
- *
+ * 
  * SPDX-License-Identifier: EPL-2.0
  *
  * Contributors:
@@ -708,7 +708,6 @@
 
     }
 
-<<<<<<< HEAD
     public static Map<String, Object> getEndSessionEndpoint(String serverBase, String appName) throws Exception {
 
         Map<String, Object> updatedMap = new HashMap<String, Object>();
@@ -718,9 +717,7 @@
 
     }
 
-=======
     /********************* helper methods *************************/
->>>>>>> 548db98b
     public static Map<String, Object> mergeMaps(Map<String, Object> updatedMap, Map<String, Object> newMap) throws Exception {
 
         if (updatedMap == null) {
