/*******************************************************************************
 * Copyright (c) 2015, 2018 IBM Corporation and others.
 * All rights reserved. This program and the accompanying materials
 * are made available under the terms of the Eclipse Public License v1.0
 * which accompanies this distribution, and is available at
 * http://www.eclipse.org/legal/epl-v10.html
 *
 * Contributors:
 *     IBM Corporation - initial API and implementation
 *******************************************************************************/
package com.ibm.ws.logging.source;

import java.util.Map;
import java.util.logging.LogRecord;

import com.ibm.websphere.ras.Tr;
import com.ibm.websphere.ras.TraceComponent;
import com.ibm.ws.logging.RoutedMessage;
import com.ibm.ws.logging.WsTraceHandler;
import com.ibm.ws.logging.collector.LogFieldConstants;
import com.ibm.ws.logging.data.GenericData;
import com.ibm.ws.logging.data.KeyValuePairList;
import com.ibm.ws.logging.internal.WsLogRecord;
import com.ibm.ws.logging.synch.ThreadLocalHandler;
import com.ibm.ws.logging.utils.LogFormatUtils;
import com.ibm.ws.logging.utils.SequenceNumber;
import com.ibm.wsspi.collector.manager.BufferManager;
import com.ibm.wsspi.collector.manager.Source;

public class TraceSource implements Source, WsTraceHandler {

    private static final TraceComponent tc = Tr.register(TraceSource.class);

    private final String sourceName = "com.ibm.ws.logging.source.trace";
    private final String location = "memory";
    private BufferManager bufferMgr = null;
    private final SequenceNumber sequenceNumber = new SequenceNumber();
    //private final AtomicLong seq = new AtomicLong();

    protected void activate(Map<String, Object> configuration) {
        if (TraceComponent.isAnyTracingEnabled() && tc.isEventEnabled()) {
            Tr.event(tc, "Activating " + this);
        }
    }

    protected void deactivate(int reason) {
        if (TraceComponent.isAnyTracingEnabled() && tc.isEventEnabled()) {
            Tr.event(tc, " Deactivating " + this, " reason = " + reason);
        }
    }

    /** {@inheritDoc} */
    @Override
    public void setBufferManager(BufferManager bufferMgr) {
        if (TraceComponent.isAnyTracingEnabled() && tc.isEventEnabled()) {
            Tr.event(tc, "Setting buffer manager " + this);
        }
        this.bufferMgr = bufferMgr;
    }

    /** {@inheritDoc} */
    @Override
    public void unsetBufferManager(BufferManager bufferMgr) {
        if (TraceComponent.isAnyTracingEnabled() && tc.isEventEnabled()) {
            Tr.event(tc, "Un-setting buffer manager " + this);
        }
        //Indication that the buffer will no longer be available
        this.bufferMgr = null;
    }

    public BufferManager getBufferManager() {
        return bufferMgr;
    }

    /** {@inheritDoc} */
    @Override
    public String getSourceName() {
        return sourceName;
    }

    /** {@inheritDoc} */
    @Override
    public String getLocation() {
        return location;
    }

    /** {@inheritDoc} */
    @Override
    public void publish(RoutedMessage routedMessage) {
        //Publish the message if it is not coming from a handler thread
        if (!ThreadLocalHandler.get()) {
            if (routedMessage.getLogRecord() != null && bufferMgr != null) {
                bufferMgr.add(parse(routedMessage));
            }
        }
    }

    public GenericData parse(RoutedMessage routedMessage) {

        GenericData genData = new GenericData();
        LogRecord logRecord = routedMessage.getLogRecord();
        String verboseMessage = routedMessage.getFormattedVerboseMsg();

        if (verboseMessage == null) {
            genData.addPair(LogFieldConstants.MESSAGE, logRecord.getMessage());
        } else {
            genData.addPair(LogFieldConstants.MESSAGE, verboseMessage);
        }

        long datetimeValue = logRecord.getMillis();
        genData.addPair(LogFieldConstants.IBM_DATETIME, datetimeValue);
        genData.addPair(LogFieldConstants.IBM_THREADID, logRecord.getThreadID());
        genData.addPair(LogFieldConstants.MODULE, logRecord.getLoggerName());
        genData.addPair(LogFieldConstants.SEVERITY, LogFormatUtils.mapLevelToType(logRecord));
        genData.addPair(LogFieldConstants.LOGLEVEL, LogFormatUtils.mapLevelToRawType(logRecord));
        genData.addPair(LogFieldConstants.IBM_METHODNAME, logRecord.getSourceMethodName());
        genData.addPair(LogFieldConstants.IBM_CLASSNAME, logRecord.getSourceClassName());
        String sequenceNum = sequenceNumber.next(datetimeValue);
        genData.addPair(LogFieldConstants.IBM_SEQUENCE, sequenceNum);

        if (logRecord instanceof WsLogRecord) {
            if (((WsLogRecord) logRecord).getExtensions() != null) {
                KeyValuePairList extensions = new KeyValuePairList();
                Map<String, String> extMap = ((WsLogRecord) logRecord).getExtensions();
                for (Map.Entry<String, String> entry : extMap.entrySet()) {
                    extensions.addPair(entry.getKey(), entry.getValue());
                }
                genData.addPairs(extensions);
            }
        }

<<<<<<< HEAD
        genData.addPairs(extensions);
=======
>>>>>>> abc7b08c
        genData.setSourceType(sourceName);
        genData.setLogLevel(LogFormatUtils.mapLevelToRawType(logRecord));

        return genData;

    }
}<|MERGE_RESOLUTION|>--- conflicted
+++ resolved
@@ -128,11 +128,6 @@
                 genData.addPairs(extensions);
             }
         }
-
-<<<<<<< HEAD
-        genData.addPairs(extensions);
-=======
->>>>>>> abc7b08c
         genData.setSourceType(sourceName);
         genData.setLogLevel(LogFormatUtils.mapLevelToRawType(logRecord));
 
