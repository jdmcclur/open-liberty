/*******************************************************************************
 * Copyright (c) 2016, 2018 IBM Corporation and others.
 * All rights reserved. This program and the accompanying materials
 * are made available under the terms of the Eclipse Public License v1.0
 * which accompanies this distribution, and is available at
 * http://www.eclipse.org/legal/epl-v10.html
 *
 * Contributors:
 *     IBM Corporation - initial API and implementation
 *******************************************************************************/
package com.ibm.ws.security.social.internal;

import java.security.KeyStoreException;
import java.util.ArrayList;
import java.util.Arrays;
import java.util.HashMap;
import java.util.List;
import java.util.Map;

import javax.net.ssl.SSLSocketFactory;

import org.osgi.service.cm.Configuration;
import org.osgi.service.component.annotations.Component;
import org.osgi.service.component.annotations.ConfigurationPolicy;

import com.ibm.json.java.JSONArray;
import com.ibm.json.java.JSONObject;
import com.ibm.websphere.ras.Tr;
import com.ibm.websphere.ras.TraceComponent;
import com.ibm.websphere.ras.annotation.Sensitive;
import com.ibm.ws.ffdc.annotation.FFDCIgnore;
import com.ibm.ws.security.common.config.DiscoveryConfigUtils;
import com.ibm.ws.security.common.http.HttpUtils;
import com.ibm.ws.security.common.jwk.impl.JWKSet;
import com.ibm.ws.security.jwt.config.ConsumerUtils;
import com.ibm.ws.security.jwt.config.JwtConsumerConfig;
import com.ibm.ws.security.openidconnect.clients.common.ConvergedClientConfig;
import com.ibm.ws.security.openidconnect.clients.common.OidcClientConfig;
import com.ibm.ws.security.social.SocialLoginConfig;
import com.ibm.ws.security.social.SocialLoginService;
import com.ibm.ws.security.social.TraceConstants;
import com.ibm.ws.security.social.error.SocialLoginException;

/**
 * This class was derived from GoogleLoginConfigImpl, it's purpose is to provide common superclass
 * and a metatype element for other OIDC based social services that will not use the Google metatype defaults.
 *
 * It provides two services:
 * . One is for the oidcConfig which extends from the generic OAuth2LoginConfig
 * . The other is for JwtConsumerConfig. This make oidcLogin does not need to define an additional jJwtConsumerConfig
 * .. So, we can reuse the jwksUri and sslRef defined in the oidcLogin.
 */
@Component(name = "com.ibm.ws.security.social.oidclogin", configurationPolicy = ConfigurationPolicy.REQUIRE, immediate = true, service = { SocialLoginConfig.class, JwtConsumerConfig.class }, property = { "service.vendor=IBM", "type=oidcLogin" })
public class OidcLoginConfigImpl extends Oauth2LoginConfigImpl implements JwtConsumerConfig, ConvergedClientConfig {
    public static final TraceComponent tc = Tr.register(OidcLoginConfigImpl.class, TraceConstants.TRACE_GROUP, TraceConstants.MESSAGE_BUNDLE);

    ConsumerUtils consumerUtils = null; // lazy init

    JWKSet jwkSet = null; // lazy init. This makes sure one jwkSet per a jwtConsumerConfiguration

    public static final String KEY_ISSUER = "issuer";
    String issuer = null;

    public static final String KEY_SIGNATURE_ALGORITHM = "signatureAlgorithm";
    String signatureAlgorithm = null;

    public static final String KEY_CLOCKSKEW = "clockSkew";
    int clockSkewMsec = 0;

    public static final String CFG_KEY_HOST_NAME_VERIFICATION_ENABLED = "hostNameVerificationEnabled";
    private boolean hostNameVerificationEnabled = true;

    public static final String KEY_TRUSTED_ALIAS = "trustAliasName";
    private String trustAliasName = null;
    
    public static final String KEY_USERINFO_ENDPOINT = "userInfoEndpoint";
    private String userInfoEndpoint = null;
    public static final String KEY_USERINFO_ENDPOINT_ENABLED = "userInfoEndpointEnabled";
    private boolean userInfoEndpointEnabled = false;
    
    public static final String KEY_DISCOVERY_ENDPOINT = "discoveryEndpoint";
    private String discoveryEndpointUrl = null;
    private JSONObject discoveryjson = null;
    private boolean discovery = false;
           
    public static final String OPDISCOVERY_AUTHZ_EP_URL = "authorization_endpoint";
    public static final String OPDISCOVERY_TOKEN_EP_URL = "token_endpoint";
    public static final String OPDISCOVERY_INTROSPECTION_EP_URL = "introspection_endpoint";
    public static final String OPDISCOVERY_JWKS_EP_URL = "jwks_uri";
    public static final String OPDISCOVERY_USERINFO_EP_URL = "userinfo_endpoint";
    public static final String OPDISCOVERY_ISSUER = "issuer";
    public static final String OPDISCOVERY_TOKEN_EP_AUTH = "token_endpoint_auth_methods_supported";
    public static final String OPDISCOVERY_SCOPES = "scopes_supported";
    public static final String OPDISCOVERY_IDTOKEN_SIGN_ALG = "id_token_signing_alg_values_supported";
    
    
    public static final String KEY_JWK_CLIENT_ID = "jwkClientId";
    public static final String KEY_JWK_CLIENT_SECRET = "jwkClientSecret";
    private String jwkClientId = null;
    private String jwkClientSecret = null;

    public static final String KEY_RESPONSE_MODE = "responseMode";
    private String responseMode = null;

    public static final String KEY_NONCE_ENABLED = "nonceEnabled";

    public static final String KEY_INCLUDE_CUSTOM_CACHE_KEY_IN_SUBJECT = "includeCustomCacheKeyInSubject";
<<<<<<< HEAD
    private boolean includeCustomCacheKeyInSubject = true;   
=======
    private boolean includeCustomCacheKeyInSubject = true;
    
    public static final String KEY_AUTHZ_PARAM = "authzParameter";
    public static final String KEY_TOKEN_PARAM = "tokenParameter";
    public static final String KEY_USERINFO_PARAM = "userinfoParameter";
    public static final String KEY_JWK_PARAM = "jwkParameter";
    public static final String KEY_PARAM_NAME = "name";
    public static final String KEY_PARAM_VALUE = "value";
    private HashMap<String, String> authzRequestParamMap;
    private HashMap<String, String> tokenRequestParamMap;
    private HashMap<String, String> userinfoRequestParamMap;
    private HashMap<String, String> jwkRequestParamMap;
    
    HttpUtils httputils = new HttpUtils();
    DiscoveryConfigUtils discoveryUtil;
>>>>>>> b05d0591

    @Override
    protected void setRequiredConfigAttributes(Map<String, Object> props) {
        this.clientId = getRequiredConfigAttribute(props, KEY_clientId);
        this.clientSecret = getRequiredSerializableProtectedStringConfigAttribute(props, KEY_clientSecret);
    }

    @Override
    protected void setOptionalConfigAttributes(Map<String, Object> props) throws SocialLoginException {
<<<<<<< HEAD
        this.useSystemPropertiesForHttpClientConnections = configUtils.getBooleanConfigAttribute(props, KEY_USE_SYSPROPS_FOR_HTTPCLIENT_CONNECTONS, false);
        this.userInfoEndpoint = configUtils.getConfigAttribute(props, KEY_USERINFO_ENDPOINT);
=======
    	this.sslRef = configUtils.getConfigAttribute(props, KEY_sslRef);
    	this.discoveryEndpointUrl = configUtils.getConfigAttribute(props, KEY_DISCOVERY_ENDPOINT);
    	jwkClientId = configUtils.getConfigAttribute(props, KEY_JWK_CLIENT_ID);
        jwkClientSecret = configUtils.processProtectedString(props, KEY_JWK_CLIENT_SECRET);
>>>>>>> b05d0591
        this.userInfoEndpointEnabled = configUtils.getBooleanConfigAttribute(props, KEY_USERINFO_ENDPOINT_ENABLED, this.userInfoEndpointEnabled);
    	if (discoveryEndpointUrl != null) {
    		discoveryUtil = new DiscoveryConfigUtils(getId());
            discovery = handleDiscoveryEndpoint(discoveryEndpointUrl);
        }
		if (!discovery) {
			this.userInfoEndpoint = configUtils.getConfigAttribute(props, KEY_USERINFO_ENDPOINT);		
			this.authorizationEndpoint = configUtils.getConfigAttribute(props, KEY_authorizationEndpoint);
			this.tokenEndpoint = configUtils.getConfigAttribute(props, KEY_tokenEndpoint);
			this.jwksUri = configUtils.getConfigAttribute(props, KEY_jwksUri);
			this.issuer = configUtils.getConfigAttribute(props, KEY_ISSUER);
		} else {
			discoveryUtil.logDiscoveryWarning(props);
		}
       
        this.scope = configUtils.getConfigAttribute(props, KEY_scope);
        this.userNameAttribute = configUtils.getConfigAttribute(props, KEY_userNameAttribute);
        this.mapToUserRegistry = configUtils.getBooleanConfigAttribute(props, KEY_mapToUserRegistry, this.mapToUserRegistry); 
        this.authFilterRef = configUtils.getConfigAttribute(props, KEY_authFilterRef);
        this.trustAliasName = configUtils.getConfigAttribute(props, KEY_TRUSTED_ALIAS);
        this.isClientSideRedirectSupported = configUtils.getBooleanConfigAttribute(props, KEY_isClientSideRedirectSupported, this.isClientSideRedirectSupported);
        this.displayName = configUtils.getConfigAttribute(props, KEY_displayName);
        this.website = configUtils.getConfigAttribute(props, KEY_website);
        
        this.realmNameAttribute = configUtils.getConfigAttribute(props, KEY_realmNameAttribute);
        this.groupNameAttribute = configUtils.getConfigAttribute(props, KEY_groupNameAttribute);
        this.userUniqueIdAttribute = configUtils.getConfigAttribute(props, KEY_userUniqueIdAttribute);
        this.clockSkewMsec = configUtils.getIntegerConfigAttribute(props, KEY_CLOCKSKEW, this.clockSkewMsec);
        this.signatureAlgorithm = configUtils.getConfigAttribute(props, KEY_SIGNATURE_ALGORITHM);
        this.tokenEndpointAuthMethod = configUtils.getConfigAttribute(props, KEY_tokenEndpointAuthMethod);
        this.redirectToRPHostAndPort = configUtils.getConfigAttribute(props, KEY_redirectToRPHostAndPort);
        this.hostNameVerificationEnabled = configUtils.getBooleanConfigAttribute(props, CFG_KEY_HOST_NAME_VERIFICATION_ENABLED, this.hostNameVerificationEnabled);
        this.responseType = configUtils.getConfigAttribute(props, KEY_responseType);
        this.responseMode = configUtils.getConfigAttribute(props, KEY_RESPONSE_MODE);
        this.nonce = configUtils.getBooleanConfigAttribute(props, KEY_NONCE_ENABLED, this.nonce);
        this.realmName = configUtils.getConfigAttribute(props, KEY_realmName);
        this.includeCustomCacheKeyInSubject = configUtils.getBooleanConfigAttribute(props, KEY_INCLUDE_CUSTOM_CACHE_KEY_IN_SUBJECT, this.includeCustomCacheKeyInSubject);
        this.resource = configUtils.getConfigAttribute(props, KEY_resource);
        
        String[] authzReqParams = configUtils.trim((String[]) props.get(KEY_AUTHZ_PARAM));
        if (authzReqParams != null && authzReqParams.length > 0) {
            authzRequestParamMap = new HashMap<String, String>();
            authzRequestParamMap = handleCustomRequestParameters(authzRequestParamMap, authzReqParams);       
        }
        
        String[] tokenReqParams = configUtils.trim((String[]) props.get(KEY_TOKEN_PARAM));
        if (tokenReqParams != null && tokenReqParams.length > 0) {
            tokenRequestParamMap = new HashMap<String, String>();
            tokenRequestParamMap = handleCustomRequestParameters(tokenRequestParamMap, tokenReqParams);       
        }
        
        String[] userinfoReqParams = configUtils.trim((String[]) props.get(KEY_USERINFO_PARAM));
        if (userinfoReqParams != null && userinfoReqParams.length > 0) {
            userinfoRequestParamMap = new HashMap<String, String>();
            userinfoRequestParamMap = handleCustomRequestParameters(userinfoRequestParamMap, userinfoReqParams);       
        }
        
        String[] jwkReqParams = configUtils.trim((String[]) props.get(KEY_JWK_PARAM));
        if (jwkReqParams != null && jwkReqParams.length > 0) {
            jwkRequestParamMap = new HashMap<String, String>();
            jwkRequestParamMap = handleCustomRequestParameters(jwkRequestParamMap, jwkReqParams);       
        }
        
        if (discovery) {
        	DiscoveryConfigUtils discoveryConfigUtil = new DiscoveryConfigUtils(getId(), this.discoveryjson, this.signatureAlgorithm, this.tokenEndpointAuthMethod, this.scope);
            //adjustSignatureAlgorithm();
        	discoveryConfigUtil.adjustTokenEndpointAuthMethod();
        	discoveryConfigUtil.adjustScopes();
        }
        
    }
    
    boolean handleDiscoveryEndpoint(String discoveryUrl) {

        String jsonString = null;

        boolean valid = false;

        try {
        	if (!isValidDiscoveryUrl(discoveryUrl)) {
                Tr.error(tc,  "OIDC_CLIENT_DISCOVERY_SSL_ERROR", discoveryUrl);
                return false;
            }
        	
            SSLSocketFactory sslSocketFactory = getSSLSocketFactory();
            jsonString = httputils.getHttpRequest(sslSocketFactory, discoveryUrl, hostNameVerificationEnabled, null, null);  // do not need to add basic auth header       
            if (jsonString != null) {
                parseJsonResponse(jsonString);
                if (this.discoveryjson != null) {
                    valid = discoverEndpointUrls(this.discoveryjson);
                }
            }

        } catch (Exception e) {
            if (tc.isDebugEnabled()) {
                Tr.debug(tc, "Fail to get successful discovery response : ", e.getCause());
            }
        } 
      
        if (!valid) {
            Tr.error(tc,  "OIDC_CLIENT_DISCOVERY_SSL_ERROR", getId(), discoveryUrl);
        }
        return valid;
    }
    
    /**
     * @param json
     */
    boolean discoverEndpointUrls(JSONObject json) {
  
        this.authorizationEndpoint = discoveryUtil.discoverOPConfigSingleValue(json.get(OPDISCOVERY_AUTHZ_EP_URL));
        this.tokenEndpoint = discoveryUtil.discoverOPConfigSingleValue(json.get(OPDISCOVERY_TOKEN_EP_URL));
        this.jwksUri = discoveryUtil.discoverOPConfigSingleValue(json.get(OPDISCOVERY_JWKS_EP_URL));
        this.userInfoEndpoint = discoveryUtil.discoverOPConfigSingleValue(json.get(OPDISCOVERY_USERINFO_EP_URL));
        this.issuer = discoveryUtil.discoverOPConfigSingleValue(json.get(OPDISCOVERY_ISSUER));
        //handleValidationEndpoint(json);
        if (invalidEndpoints() || invalidIssuer()) {
            return false;
        }
        return true;
    }
    
    /**
     * @return
     */
    private boolean invalidIssuer() {
        return this.issuer == null;
    }

    /**
     * @return
     */
    private boolean invalidEndpoints() {
        //TODO check other information also and make sure that we have valid values
        return (this.authorizationEndpoint == null && this.tokenEndpoint == null);
    }   
       
    /**
     * @param jsonString
     * @return
     */
    protected void parseJsonResponse(String jsonString) {
        try {
            this.discoveryjson = JSONObject.parse(jsonString);
        } catch (Exception e) {
            if (tc.isDebugEnabled()) {
                Tr.debug(tc, "Caught exception parsing JSON string [" + jsonString + "]: " + e.getMessage());
            }
        }
    }

	/**
     * @param discoveryUrl
     * @return
     */
    private boolean isValidDiscoveryUrl(String discoveryUrl) {
        return discoveryUrl != null && discoveryUrl.startsWith("https");
    }

    @Override
    protected void initializeMembersAfterConfigAttributesPopulated(Map<String, Object> props) throws SocialLoginException {
        // OIDC configs do not use userApi, so this method overrides the version in Oauth2LoginConfigImpl to remove that step
        initializeJwt(props);
        resetLazyInitializedMembers();
        setGrantType();
    }

    @Override
    protected void resetLazyInitializedMembers() {
        super.resetLazyInitializedMembers();

        this.jwkSet = null; // the jwkEndpoint may have been changed during dynamic update
        this.consumerUtils = null; // the parameters in consumerUtils may have been changed during dynamic changing
    }

    @Override
    protected void debug() {
        if (TraceComponent.isAnyTracingEnabled() && tc.isDebugEnabled()) {
            Tr.debug(tc, "" + this);
            Tr.debug(tc, KEY_clientId + " = " + clientId);
            Tr.debug(tc, KEY_clientSecret + " is null = " + (clientSecret == null));
            Tr.debug(tc, KEY_authorizationEndpoint + " = " + authorizationEndpoint);
            Tr.debug(tc, KEY_tokenEndpoint + " = " + tokenEndpoint);
            Tr.debug(tc, KEY_USERINFO_ENDPOINT + " = " + userInfoEndpoint);
            Tr.debug(tc, KEY_USERINFO_ENDPOINT_ENABLED + " = " + userInfoEndpointEnabled);
            Tr.debug(tc, KEY_jwksUri + " = " + jwksUri);
            Tr.debug(tc, KEY_scope + " = " + scope);
            Tr.debug(tc, KEY_userNameAttribute + " = " + userNameAttribute);
            Tr.debug(tc, KEY_mapToUserRegistry + " = " + mapToUserRegistry);
            Tr.debug(tc, KEY_sslRef + " = " + sslRef);
            Tr.debug(tc, KEY_authFilterRef + " = " + authFilterRef);
            Tr.debug(tc, KEY_TRUSTED_ALIAS + " = " + trustAliasName);
            Tr.debug(tc, CFG_KEY_jwtRef + " = " + jwtRef);
            Tr.debug(tc, CFG_KEY_jwtClaims + " = " + ((jwtClaims == null) ? null : Arrays.toString(jwtClaims)));
            Tr.debug(tc, KEY_isClientSideRedirectSupported + " = " + isClientSideRedirectSupported);
            Tr.debug(tc, KEY_displayName + " = " + displayName);
            Tr.debug(tc, KEY_website + " = " + website);
            Tr.debug(tc, KEY_ISSUER + " = " + issuer);
            Tr.debug(tc, KEY_realmNameAttribute + " = " + realmNameAttribute);
            Tr.debug(tc, KEY_groupNameAttribute + " = " + groupNameAttribute);
            Tr.debug(tc, KEY_userUniqueIdAttribute + " = " + userUniqueIdAttribute);
            Tr.debug(tc, KEY_CLOCKSKEW + " = " + clockSkewMsec);
            Tr.debug(tc, KEY_SIGNATURE_ALGORITHM + " = " + signatureAlgorithm);
            Tr.debug(tc, KEY_tokenEndpointAuthMethod + " = " + tokenEndpointAuthMethod);
            Tr.debug(tc, KEY_redirectToRPHostAndPort + " = " + redirectToRPHostAndPort);
            Tr.debug(tc, CFG_KEY_HOST_NAME_VERIFICATION_ENABLED + " = " + hostNameVerificationEnabled);
            Tr.debug(tc, KEY_nonce + " = " + nonce);
            Tr.debug(tc, KEY_responseType + " = " + responseType);
            Tr.debug(tc, KEY_RESPONSE_MODE + " = " + responseMode);
            Tr.debug(tc, KEY_realmName + " = " + realmName);
            Tr.debug(tc, KEY_INCLUDE_CUSTOM_CACHE_KEY_IN_SUBJECT + " = " + includeCustomCacheKeyInSubject);
            Tr.debug(tc, KEY_resource + " = " + resource);
        }
    }
    
    @Override
    public boolean isUserInfoEnabled(){
        return this.userInfoEndpointEnabled;
    }
    
    @Override
    public String getUserInfoEndpointUrl(){
        return this.userInfoEndpoint;
    }

    @Override
    public boolean isHostNameVerificationEnabled() {
        return this.hostNameVerificationEnabled;
    }

    /** {@inheritDoc} */
    @Override
    public String getRealmNameAttribute() {
        return this.realmNameAttribute;
    }

    /** {@inheritDoc} */
    @Override
    public String getId() {
        return getUniqueId();
    }

    /** {@inheritDoc} */
    @Override
    public String getIssuer() {
        if (issuer == null || issuer.length() == 0) {
            // calculate it from the token endpoint, if we can.
            if (tokenEndpoint != null && tokenEndpoint.length() > "http://".length()) {
                String computedIssuer = null;
                if (tokenEndpoint.toLowerCase().startsWith("http")) {
                    int lastpos = tokenEndpoint.lastIndexOf("/");
                    if (lastpos > "http://".length()) {
                        //  if token endpoint is https://abc.com/123/token, issuer is https://abc.com/123
                        computedIssuer = tokenEndpoint.substring(0, lastpos);
                    } else {
                        // Token endpoint value has no other '/' characters after the URL scheme
                        computedIssuer = tokenEndpoint;
                    }
                    return computedIssuer;
                } else {
                    // Token endpoint must not be a valid HTTP or HTTPS URL, so return whatever the issuer was set to originally
                    return issuer;
                }
            }
        }
        // couldn't compute it, or didn't need to.
        return issuer;
    }

    /** {@inheritDoc} */
    @Override
    @Sensitive
    public String getSharedKey() {
        //return null;
        return clientSecret;
    }

    /** {@inheritDoc} */
    @Override
    public List<String> getAudiences() { // TODO needed for verifying the ID_TOKEN
        List<String> audiences = new ArrayList<String>();
        String clientId = getClientId();
        if (clientId != null) {
            audiences.add(clientId);
        }
        return audiences;
    }

    /** {@inheritDoc} */
    @Override
    public boolean isValidationRequired() { // TODO may need to be set from configuration
        // 241159 return jwksUri != null;
        return false; // oidc jose4jUtil always does validation, so no need to do it again in the social code.
    }

    /** {@inheritDoc} */
    @Override
    public String getSignatureAlgorithm() {
        return this.signatureAlgorithm;
    }

    /** {@inheritDoc} */
    @Override
    @FFDCIgnore(SocialLoginException.class)
    public String getTrustStoreRef() {
        if (this.sslRefInfo == null) {
            SocialLoginService service = socialLoginServiceRef.getService();
            if (service == null) {
                if (tc.isDebugEnabled()) {
                    Tr.debug(tc, "Social login service is not available");
                }
                return null;
            }
            sslRefInfo = createSslRefInfoImpl(service);
        }
        try {
            return sslRefInfo.getTrustStoreName();
        } catch (SocialLoginException e) {
            // TODO - NLS message?
            e.logErrorMessage();
        }
        return null;
    }

    /** {@inheritDoc} */
    @Override
    public String getTrustedAlias() {
        return trustAliasName;
    }

    /** {@inheritDoc} */
    @Override
    public long getClockSkew() {
        return this.clockSkewMsec;
    }

    /** {@inheritDoc} */
    @Override
    public boolean getJwkEnabled() {
        return jwksUri != null;
    }

    /** {@inheritDoc} */
    @Override
    public String getJwkEndpointUrl() {
        return jwksUri;
    }

    /** {@inheritDoc} */
    @Override
    public ConsumerUtils getConsumerUtils() {
        if (consumerUtils == null) { // lazy init
            SocialLoginService socialLoginService = socialLoginServiceRef.getService();
            if (socialLoginService != null) {
                consumerUtils = new ConsumerUtils(socialLoginService.getKeyStoreServiceRef());
            } else {
                Tr.warning(tc, "SERVICE_NOT_FOUND_JWT_CONSUMER_NOT_AVAILABLE", new Object[] { uniqueId });
            }
        }
        return consumerUtils;
    }

    /** {@inheritDoc} */
    @Override
    public JWKSet getJwkSet() {
        if (jwkSet == null) { // lazy initialization
            jwkSet = new JWKSet();
        }
        return jwkSet;
    }

    @Override
    public boolean getTokenReuse() {
        // The common JWT code is not allowed to reuse JWTs. This could be revisited later as a potential config option.
        return false;
    }

    @Override
    public String getResponseMode() {
        return responseMode;
    }

    public boolean includeCustomCacheKeyInSubject() {
        return includeCustomCacheKeyInSubject;
    }

    @Override
    protected SslRefInfoImpl createSslRefInfoImpl(SocialLoginService socialLoginService) {
        return new SslRefInfoImpl(socialLoginService.getSslSupport(), socialLoginService.getKeyStoreServiceRef(), sslRef, trustAliasName);
    }

    /** {@inheritDoc} */
    @Override
    public boolean isSocial() {
        return true;
    }

    /** {@inheritDoc} */
    @Override
    public OidcClientConfig getOidcClientConfig() {
        return null;
    }

    /** {@inheritDoc} */
    @Override
    public String getInboundPropagation() {
        return "none";
    }

    /** {@inheritDoc} */
    @Override
    public boolean getAccessTokenInLtpaCookie() {
        // TODO Auto-generated method stub
        return false;
    }

    /** {@inheritDoc} */
    @Override
    public boolean isAuthnSessionDisabled_propagation() {
        // TODO Auto-generated method stub
        return false;
    }

    @Override
    public long getClockSkewInSeconds() {
        return getClockSkew() / 1000;
    }

    /** {@inheritDoc} */
    @Override
    public String getAuthorizationEndpointUrl() {
        return getAuthorizationEndpoint();
    }

    /** {@inheritDoc} */
    @Override
    public boolean createSession() {
        // TODO Auto-generated method stub
        return false;
    }

    /** {@inheritDoc} */
    @Override
    public long getAuthenticationTimeLimitInSeconds() {
        // TODO Auto-generated method stub
        return 420;
    }

    /** {@inheritDoc} */
    @Override
    public boolean isHttpsRequired() {
        // TODO Auto-generated method stub
        return true;
    }

    @Override
    public boolean isClientSideRedirect() {
        return isClientSideRedirectSupported();
    }

    /** {@inheritDoc} */
    @Override
    public String getContextPath() {
        return getContextRoot();
    }

    /** {@inheritDoc} */
    @Override
    public String getTokenEndpointUrl() {
        return getTokenEndpoint();
    }

    /** {@inheritDoc} */
    @Override
    public String getSSLConfigurationName() {
        return getSslRef();
    }

    /** {@inheritDoc} */
    @Override
    public String getRedirectUrlFromServerToClient() {
        // TODO Auto-generated method stub
        return getRedirectToRPHostAndPort();
    }

    /** {@inheritDoc} */
    @Override
    public String getRedirectUrlWithJunctionPath(String redirect_url) {
        return redirect_url;
    }

    /** {@inheritDoc} */
    @Override
    public String getAuthContextClassReference() {
        // TODO Auto-generated method stub
        return null;
    }

    /** {@inheritDoc} */
    @Override
    public String getGrantType() {
        // TODO Auto-generated method stub
        return "authorization_code";
    }

    /** {@inheritDoc} */
    @Override
    public boolean isNonceEnabled() {
        return createNonce();
    }

    /** {@inheritDoc} */
    @Override
    public String getPrompt() {
        // TODO Auto-generated method stub
        return null;
    }

    /** {@inheritDoc} */
    @Override
    public String[] getResources() {
        // TODO Auto-generated method stub
        String resource = getResource();
        if (resource == null) {
            return null;
        }
        return resource.split(" ");
    }

    /** {@inheritDoc} */
    @Override
    public String getOidcClientCookieName() {
        // TODO Auto-generated method stub
        return null;
    }

    /** {@inheritDoc} */
    @Override
    public String getIssuerIdentifier() {
        return getIssuer();
    }

    /** {@inheritDoc} */
    @Override
    public boolean getUseAccessTokenAsIdToken() {
        // TODO Auto-generated method stub
        return false;
    }

    /** {@inheritDoc} */
    @Override
    public boolean isMapIdentityToRegistryUser() {
        return getMapToUserRegistry();
    }

    /** {@inheritDoc} */
    @Override
    public boolean isIncludeCustomCacheKeyInSubject() {
        // TODO Auto-generated method stub
        return false;
    }

    /** {@inheritDoc} */
    @Override
    public boolean isIncludeIdTokenInSubject() {
        // TODO Auto-generated method stub
        return true;
    }

    /** {@inheritDoc} */
    @Override
    public boolean isDisableLtpaCookie() {
        // TODO Auto-generated method stub
        return false;
    }

    /** {@inheritDoc} */
    @Override
    public String getGroupIdentifier() {
        // TODO Auto-generated method stub
        return getGroupNameAttribute();
    }

    /** {@inheritDoc} */
    @Override
    public String getUserIdentifier() {
        // TODO Auto-generated method stub
        return getUserNameAttribute();
    }

    /** {@inheritDoc} */
    @Override
    public String getUserIdentityToCreateSubject() {
        // TODO Auto-generated method stub
        return getUserNameAttribute();
    }

    /** {@inheritDoc} */
    @Override
    public String getRealmIdentifier() {
        // TODO Auto-generated method stub
        return getRealmNameAttribute();
    }

    /** {@inheritDoc} */
    @Override
    public String getUniqueUserIdentifier() {
        // TODO Auto-generated method stub
        return getUserUniqueIdAttribute();
    }

    /** {@inheritDoc} */
    @Override
    public String getJsonWebKey() {
        // TODO Auto-generated method stub
        return null;
    }

    /** {@inheritDoc} */
    @Override
    public boolean allowedAllAudiences() {
        // TODO Auto-generated method stub
        return false;
    }

    /** {@inheritDoc} */
    @Override
    public boolean disableIssChecking() {
        // TODO Auto-generated method stub
        return false;
    }

    /** {@inheritDoc} */
    @Override
    public String getJwkClientId() {
        // TODO Auto-generated method stub
        return null;
    }

    /** {@inheritDoc} */
    @Override
    public String getJwkClientSecret() {
        // TODO Auto-generated method stub
        return null;
    }
    
    /**
     * @param authzRequestParamMap2
     * @param authzReqParams 
     * @return 
     */
    private HashMap<String, String> handleCustomRequestParameters(HashMap<String, String> paramMap, String[] reqParams) {

        for (String reqParameter : reqParams) {
            if (TraceComponent.isAnyTracingEnabled() && tc.isDebugEnabled()) {
                Tr.debug(tc, "custom authz request param");
            }        
            
            Configuration config = getCustomConfiguration(reqParameter);
                        
            String paramName = null;
            String paramValue = null;
            if (config != null && config.getProperties() != null) {
                paramName = configUtils.trim((String) config.getProperties().get(KEY_PARAM_NAME));
                paramValue = configUtils.trim((String) config.getProperties().get(KEY_PARAM_VALUE));
                if (paramName != null && paramValue != null) {
                    paramMap.put(paramName,  paramValue);
                }
            }
        }
        return paramMap;
    }

	@Override
	public String getDiscoveryEndpointUrl() {
		return this.discoveryEndpointUrl;
	}

	@Override
	public HashMap<String, String> getAuthzRequestParams() {
		return this.authzRequestParamMap;
	}

	@Override
	public HashMap<String, String> getTokenRequestParams() {
		return this.tokenRequestParamMap;
	}

	@Override
	public HashMap<String, String> getUserinfoRequestParams() {
		return this.userinfoRequestParamMap;
	}

	@Override
	public HashMap<String, String> getJwkRequestParams() {
		return this.jwkRequestParamMap;
	}

}<|MERGE_RESOLUTION|>--- conflicted
+++ resolved
@@ -105,9 +105,7 @@
     public static final String KEY_NONCE_ENABLED = "nonceEnabled";
 
     public static final String KEY_INCLUDE_CUSTOM_CACHE_KEY_IN_SUBJECT = "includeCustomCacheKeyInSubject";
-<<<<<<< HEAD
-    private boolean includeCustomCacheKeyInSubject = true;   
-=======
+
     private boolean includeCustomCacheKeyInSubject = true;
     
     public static final String KEY_AUTHZ_PARAM = "authzParameter";
@@ -123,7 +121,7 @@
     
     HttpUtils httputils = new HttpUtils();
     DiscoveryConfigUtils discoveryUtil;
->>>>>>> b05d0591
+
 
     @Override
     protected void setRequiredConfigAttributes(Map<String, Object> props) {
@@ -133,15 +131,13 @@
 
     @Override
     protected void setOptionalConfigAttributes(Map<String, Object> props) throws SocialLoginException {
-<<<<<<< HEAD
+
         this.useSystemPropertiesForHttpClientConnections = configUtils.getBooleanConfigAttribute(props, KEY_USE_SYSPROPS_FOR_HTTPCLIENT_CONNECTONS, false);
         this.userInfoEndpoint = configUtils.getConfigAttribute(props, KEY_USERINFO_ENDPOINT);
-=======
     	this.sslRef = configUtils.getConfigAttribute(props, KEY_sslRef);
     	this.discoveryEndpointUrl = configUtils.getConfigAttribute(props, KEY_DISCOVERY_ENDPOINT);
     	jwkClientId = configUtils.getConfigAttribute(props, KEY_JWK_CLIENT_ID);
         jwkClientSecret = configUtils.processProtectedString(props, KEY_JWK_CLIENT_SECRET);
->>>>>>> b05d0591
         this.userInfoEndpointEnabled = configUtils.getBooleanConfigAttribute(props, KEY_USERINFO_ENDPOINT_ENABLED, this.userInfoEndpointEnabled);
     	if (discoveryEndpointUrl != null) {
     		discoveryUtil = new DiscoveryConfigUtils(getId());
