--- conflicted
+++ resolved
@@ -645,22 +645,10 @@
 # 0=Request URL value, 1=Error message
 REQUEST_URL_NOT_VALID=CWWKS5499E: The social login feature cannot redirect the request back to the original request URL [{0}] because the URL is not valid. {1}
 REQUEST_URL_NOT_VALID.explanation=The original request URL is not a valid URL. The URL might include characters that are not valid, or the URL might be malformed.
-<<<<<<< HEAD
 REQUEST_URL_NOT_VALID.useraction=Verify that the request URL that is specified in the message matches the original protected resource request URL. Verify that the URL is well-formed and contains only valid URI characters.
-=======
-REQUEST_URL_NOT_VALID.useraction=Verify that the request URL that is specified in the message matches the original protected resource request URL. Verify that the URL is well-formed and contains only valid URI characters.
-
-INVALID_CONFIG_PARAM=CWWKS5500E: A required configuration parameter {0} is missing or has an invalid value {1}
-INVALID_CONFIG_PARAM.explanation=The social login runtime code did not find a required parameter when processing the client request.
-INVALID_CONFIG_PARAM.useraction=Check the missing parameter in the configuration and make sure that it is specified and correct.
-
-OIDC_CLIENT_DISCOVERY_SSL_ERROR=CWWKS5501E: The social login client [{0}] failed to obtain OpenID Connect provider endpoint information through the discovery endpoint URL of [{1}]. Update the configuration for the Social Login (oidcLogin configuration) with the correct HTTPS discovery endpoint URL. 
-OIDC_CLIENT_DISCOVERY_SSL_ERROR.explanation=The oidcLogin configuration is configured to discover the OpenID Connect provider endpoints through the discovery URL, but the discovery process failed. The client is unable to process the authentication requests until the configuration of the discoveryEndpoint is corrected or the discovery is successful.
-OIDC_CLIENT_DISCOVERY_SSL_ERROR.useraction=Correct the oidcLogin configuration to ensure that 1) the discovery endpoint URL refers to the correct OpenID Connect provider, 2) the discovery endpoint URL is HTTPS and 3) the SSL feature and keystore elements are configured correctly with trust for OpenID Connect provider 4) ensure that the OpenID Connect provider discovery endpoint is functional.
 
 # NOTE: Start of new message prefix CWWKS2350 - 2399
 
 BACKCHANNEL_REQUEST_NOT_SUPPORTED_CONFIG=CWWKS2350E: The back-channel logout request sent to [{0}] is not supported by the social media login configuration [{1}].
 BACKCHANNEL_REQUEST_NOT_SUPPORTED_CONFIG.explanation=The social media login configuration is not an OpenID Connect client, so it does not support back-channel logout.
 BACKCHANNEL_REQUEST_NOT_SUPPORTED_CONFIG.useraction=Use the logout endpoint that is appropriate for the social media login configuration.
->>>>>>> bc134fec
