# Copyright (c) 2018 IBM Corporation and others.
# All rights reserved. This program and the accompanying materials
# are made available under the terms of the Eclipse Public License v1.0
# which accompanies this distribution, and is available at
# http://www.eclipse.org/legal/epl-v10.html
#
# Contributors:
#     IBM Corporation - initial API and implementation
# -------------------------------------------------------------------------------------------------
#CMVCPATHNAME N/A
#COMPONENTPREFIX CWMMC
#COMPONENTNAMEFOR CWMMC MicroProfile OpenAPI API
#ISMESSAGEFILE TRUE
#NLS_MESSAGEFORMAT_VAR
#NLS_ENCODING=UNICODE
# -------------------------------------------------------------------------------------------------

callbackURLTemplateEmpty=The Callback object's URL template is empty and is not a valid URL
callbackInvalidSubstitutionVariables=The Callback object contains invalid substitution variables: \"{0}\"
callbackMustBeRuntimeExpression=The Callback object must contain a valid runtime expression as defined in the OpenAPI specification. The \"{0}\" value specified for the runtime expression is not valid
callbackInvalidURL=The Callback object must contain a valid URL. The \"{0}\" value specified for the URL is not valid
callbackInvalidPathItem=The Callback object must contain a valid path item. The path item value associated with \"{0}\" key is not a valid value

contactInvalidURL=The Contact object must contain a valid URL. The \"{0}\" value specified for the URL is not valid
contactInvalidEmail=The Contact object must contain a valid email address. The \"{0}\" value specified for the email address is not valid

exampleOnlyValueOrExternalValue=The \"{0}\" Example object specifies both \"value\" and \"externalValue\" fields. Specify only one field

externalDocumentationInvalidURL=The ExternalDocumentation object must contain a valid URL. The \"{0}\" value specified for the URL is not valid

infoTermsOfServiceInvalidURL=The Info object must contain a valid URL. The \"{0}\" value specified for \"termsOfService\" is not a valid URL
invalidUrl=The \"{0}\" object must contain a valid URL. The \"{1}\" value specified for the URL is not valid
invalidUri=The \"{0}\" object must contain a valid URI. The \"{1}\" value specified for the URI is not valid

<<<<<<< HEAD
invalidExtensionFieldName=The field name of \"{0}\" extension must start with "x-"

headerExampleOrExamples=The Header \"{0}\" object cannot have both \"examples\" and \"example\"
headerSchemaAndContent=The Header \"{0}\" object must contain either a schema property or a content property, but it cannot contain both
headerSchemaOrContent=The Header \"{0}\" object must contain either a schema property or a content property
=======
headerExampleOrExamples=The \"{0}\" Header object cannot have both \"examples\" and \"example\"
headerSchemaAndContent=The \"{0}\" Header object must contain either a schema property or a content property, but it cannot contain both
headerSchemaOrContent=The \"{0}\" Header object must contain either a schema property or a content property
>>>>>>> a8b3fef0
headerContentMap=The \"content\" map within the \"{0}\" Header object must contain only one entry

licenseInvalidURL=The License object must contain a valid URL. The \"{0}\" value specified for the URL is not valid

<<<<<<< HEAD
linkOperationRefOrId=\"operationRef\" and \"operationId\" properties of the \"{0}\" Link object are mutually exclusive

mediaTypeExampleOrExamples=The MediaType object cannot have both \"examples\" and \"example\"
=======
mediaTypeExampleOrExamples=The MediaType object cannot have both \"examples\" and \"example\" fields. Specify only one field
>>>>>>> a8b3fef0
mediaTypeEncodingProperty=The \"{0}\" encoding property specified in the MediaType object does not exist in the schema as a property
mediaTypeEmptySchema=The encoding property specified cannot be validated because the corresponding schema property is null

oAuthFlowInvalidURL=The OAuthFlow Object must contain a valid URL. The \"{0}\" value specified for the URL is not valid
nonApplicableField=The "\{0}\" field with the \"{1}\" value is not applicable for \"{2}\"

openAPIVersionInvalid=The OpenAPI object must contain a valid OpenAPI specification version. The \"{0}\" value specified for the OpenAPI specification version is not valid
openAPITagIsNotUnique=The OpenAPI object must contain unique tag names. The \"{0}\" tag name is not unique

operationIdsMustBeUnique=More than one Operation object with \"{0}\" value for operationId was found. operationId must be unique

parameterInFieldInvalid=The value of the \"in\" field of \"{0}\" Parameter object is invalid: \"{1}\"
parameterExampleOrExamples=The \"{0}\" Parameter object specifies both an example object and an examples object. Specify only one object
parameterSchemaOrContent=The \"{0}\" Parameter object does not contain a schema property or a content property
parameterSchemaAndContent=The \"{0}\" Parameter object must not contain a schema property and a content property
parameterContentMapMustNotBeEmpty=The \"content\" map within the \"{0}\" Parameter object must contain only one entry

pathItemInvalidRef=The PathItem object has an invalid $ref \"{0}\" value for \"{1}\" path item. A reference to a path item must be external.
pathItemRequiredField=The PathItem object must contain a valid path. The \"{0}\" path parameter from the \"{1}\" path does not contain the \"required\" field or its value is not \"true\"
pathItemDuplicate=The PathItem object must contain a valid path. The \"{0}\" path defines a duplicated \"{1}\" parameter at path-level: \"{2}\"
pathItemParameterNotDeclaredSingle=The PathItem object must contain a valid path. The \"{0}\" path defines one path parameter that is not declared: \"{1}\"
pathItemParameterNotDeclaredMultiple=The PathItem object must contain a valid path. The \"{0}\" path defines \"{1}\" path parameters that are not declared: \"{2}\"
pathItemOperationRequiredField=The PathItem object must contain a valid path. The \"{0}\" path parameter from the \"{1}\" operation of the path \"{2}\" does not contain the \"required\" field or its value is not \"true\"
pathItemOperationDuplicate=The PathItem object must contain a valid path. The \"{0}\" operation from the \"{1}\" path defines a duplicated \"{2}\" parameter: \"{3}\"
pathItemOperationNullParameter=The PathItem object must contain a valid path. The list of parameters from the \"{0}\" operation from the \"{1}\" path contains a null parameter
pathItemOperationParameterNotDeclaredSingle=The PathItem object must contain a valid path. The \"{0}\" operation from the \"{1}\" path defines one path parameter that is not declared: \"{2}\"
pathItemOperationParameterNotDeclaredMultiple=The PathItem object must contain a valid path. The \"{0}\" operation from the \"{1}\" path defines \"{2}\" path parameters that are not declared: \"{3}\"
pathItemOperationNoPathParameterDeclared=The PathItem object must contain a valid path. The \"{0}\" operation of the \"{1}\" path does not define a path parameter that is declared: \"{2}\"
pathItemInvalidFormat=The PathItem object must contain a valid path. The format of the \"{0}\" path is invalid

pathsRequiresSlash=The Paths object must contain a valid path. The \"{0}\" path does not begin with a slash

referenceExternalOrExtension=The \"{0}\" value is an external reference or an extension. No validation available
referenceNotPartOfModel=The specified reference \"{0}\" is not part of the model components
referenceNotValid=The specified reference \"{0}\" is not valid.
referenceNotValidFormat=The \"{0}\" reference is not in a valid format.
referenceNull=The \"{0}\" model components object is null or $ref \"{1}\" is null
referenceToObjectInvalid=The \"{0}\" value is an invalid reference for \"{1}\"

responseMustContainOneCode=The Responses object must contain at least one response code
responseShouldContainSuccess=The Responses object should contain at least one response code for a successful operation

securityRequirementNotDeclared=The \"{0}\" name provided for the SecurityRequirement object does not correspond to a declared security scheme
securityRequirementScopeNamesRequired=The \"{0}\" field of SecurityRequirement object should be a list of scope names required for execution, but is: \"{1}\"
securityRequirementFieldNotEmpty=The \"{0}\" field of SecurityRequirement object should be empty, but is: \"{1}\"
securityRequirementIsEmpty=The SecurityRequirement object must not be empty

securitySchemeInFieldInvalid=The \"{0}\" SecurityScheme object has an error. The value of its \"in\" field is \"{1}\", but must be one of (\"query\", \"header\", \"cookie\")
securitySchemeInvalidURL=The SecurityScheme object must contain a valid URL. The \"{0}\" value specified for the URL is not valid
securitySchemeNonApplicableField=One or more fields defined are not applicable to a SecurityScheme instance of type \"{0}\"

schemaTypeArrayNullItems=The \"{0}\" array Schema object must have "items" property defined
schemaReadOnlyOrWriteOnly=The \"{0}\" Schema object must not have both "readOnly" and writeOnly" set to true
schemaMultipleOfLessThanOne=The \"{0}\" Schema object must have property "multipleOf" set to a number strictly greater than zero
schemaPropertyLessThanZero=Property \"{0}\" of the \"{1}\" Schema object must be greater or equal to zero
schemaTypeDoesNotMatchProperty=Property \"{0}\" is not appropriate for the \"{1}\" Schema object of type \"{2}\"

keyNotARegex=The \"{0}\" key of Components object must be a regular expression

serverVariableNotDefined=The \"{0}\" variable in the Server object is not defined
serverInvalidURL=The Server object must contain a valid URL. The \"{0}\" value specified for the URL is not valid

requiredFieldMissing=Required \"{0}\" field is missing or is set to an invalid value<|MERGE_RESOLUTION|>--- conflicted
+++ resolved
@@ -32,28 +32,18 @@
 invalidUrl=The \"{0}\" object must contain a valid URL. The \"{1}\" value specified for the URL is not valid
 invalidUri=The \"{0}\" object must contain a valid URI. The \"{1}\" value specified for the URI is not valid
 
-<<<<<<< HEAD
 invalidExtensionFieldName=The field name of \"{0}\" extension must start with "x-"
 
-headerExampleOrExamples=The Header \"{0}\" object cannot have both \"examples\" and \"example\"
-headerSchemaAndContent=The Header \"{0}\" object must contain either a schema property or a content property, but it cannot contain both
-headerSchemaOrContent=The Header \"{0}\" object must contain either a schema property or a content property
-=======
 headerExampleOrExamples=The \"{0}\" Header object cannot have both \"examples\" and \"example\"
 headerSchemaAndContent=The \"{0}\" Header object must contain either a schema property or a content property, but it cannot contain both
 headerSchemaOrContent=The \"{0}\" Header object must contain either a schema property or a content property
->>>>>>> a8b3fef0
 headerContentMap=The \"content\" map within the \"{0}\" Header object must contain only one entry
 
 licenseInvalidURL=The License object must contain a valid URL. The \"{0}\" value specified for the URL is not valid
 
-<<<<<<< HEAD
 linkOperationRefOrId=\"operationRef\" and \"operationId\" properties of the \"{0}\" Link object are mutually exclusive
 
-mediaTypeExampleOrExamples=The MediaType object cannot have both \"examples\" and \"example\"
-=======
 mediaTypeExampleOrExamples=The MediaType object cannot have both \"examples\" and \"example\" fields. Specify only one field
->>>>>>> a8b3fef0
 mediaTypeEncodingProperty=The \"{0}\" encoding property specified in the MediaType object does not exist in the schema as a property
 mediaTypeEmptySchema=The encoding property specified cannot be validated because the corresponding schema property is null
 
