#*******************************************************************************
# Copyright (c) 2020 IBM Corporation and others.
# All rights reserved. This program and the accompanying materials
# are made available under the terms of the Eclipse Public License v1.0
# which accompanies this distribution, and is available at
# http://www.eclipse.org/legal/epl-v10.html
#
# Contributors:
#     IBM Corporation - initial API and implementation
#*******************************************************************************
-include= ~../cnf/resources/bnd/bundle.props
bVersion=1.0

src: \
	fat/src,\
	test-applications/HelloWorldClient.war/src,\
	test-applications/HelloWorldService.war/src, \
	test-applications/FavoriteBeerService.war/src

javac.args.release: current
fat.project: true
fat.minimum.java.level: 11

# Define additional tested features that are NOT present in any XML files in this bucket.
tested.features:\
	servlet-4.0

# To define a global minimum java level for the FAT, use the following property.
# If unspecified, the default value is ${javac.source}
# fat.minimum.java.level: 1.8

# Dependencies may be local bundles (e.g. com.ibm.websphere.javaee.servlet.3.1)
#      or binaries from Artifactory (e.g. commons-logging:commons-logging)
# For all project names that match the pattern "*_fat*", dependencies for junit,
# fattest.simplicity, and componenttest-1.0 will be automatically added to the buildpath
-buildpath: \
<<<<<<< HEAD
	com.ibm.websphere.javaee.servlet.4.0;version=latest, \
	commons-logging:commons-logging;version=1.1.3, \
	com.ibm.ws.org.slf4j.api.1.7.7, \
	io.grpc:grpc-api;version=1.27.0, \
	io.grpc:grpc-census;version=1.27.0, \
	io.grpc:grpc-context;version=1.27.0, \
	io.grpc:grpc-core;version=1.27.0, \
	io.grpc:grpc-protobuf;version=1.27.0, \
	io.grpc:grpc-protobuf-lite;version=1.27.0, \
	io.grpc:grpc-stub;version=1.27.0, \
        io.openliberty.grpc.1.0.internal;version=latest, \
        io.openliberty.grpc.1.0.internal.client;version=latest, \
        io.openliberty.grpc.1.0.internal.common;version=latest, \
        net.sourceforge.htmlunit:htmlunit;version=2.20,\
        xml-apis:xml-apis;version=1.4.01
=======
	com.ibm.websphere.javaee.servlet.4.0;version=latest,\
	com.ibm.ws.grpc.client;version=latest,\
	com.ibm.ws.grpc.common;version=latest,\
	com.ibm.ws.grpc;version=latest,\
	commons-logging:commons-logging;version=1.1.3,\
	com.ibm.ws.org.slf4j.api.1.7.7,\
	io.grpc:grpc-api;version=1.27.0,\
	io.grpc:grpc-census;version=1.27.0,\
	io.grpc:grpc-context;version=1.27.0,\
	io.grpc:grpc-core;version=1.27.0,\
	io.grpc:grpc-protobuf;version=1.27.0,\
	io.grpc:grpc-protobuf-lite;version=1.27.0,\
	io.grpc:grpc-stub;version=1.27.0,\
	net.sourceforge.htmlunit:htmlunit;version=2.20,\
	xml-apis:xml-apis;version=1.4.01,\
	com.google.protobuf
>>>>>>> cb6e5bef
<|MERGE_RESOLUTION|>--- conflicted
+++ resolved
@@ -12,10 +12,10 @@
 bVersion=1.0
 
 src: \
-	fat/src,\
-	test-applications/HelloWorldClient.war/src,\
-	test-applications/HelloWorldService.war/src, \
-	test-applications/FavoriteBeerService.war/src
+    fat/src,\
+    test-applications/HelloWorldClient.war/src,\
+    test-applications/HelloWorldService.war/src, \
+    test-applications/FavoriteBeerService.war/src
 
 javac.args.release: current
 fat.project: true
@@ -23,7 +23,7 @@
 
 # Define additional tested features that are NOT present in any XML files in this bucket.
 tested.features:\
-	servlet-4.0
+    servlet-4.0
 
 # To define a global minimum java level for the FAT, use the following property.
 # If unspecified, the default value is ${javac.source}
@@ -34,37 +34,19 @@
 # For all project names that match the pattern "*_fat*", dependencies for junit,
 # fattest.simplicity, and componenttest-1.0 will be automatically added to the buildpath
 -buildpath: \
-<<<<<<< HEAD
-	com.ibm.websphere.javaee.servlet.4.0;version=latest, \
-	commons-logging:commons-logging;version=1.1.3, \
-	com.ibm.ws.org.slf4j.api.1.7.7, \
-	io.grpc:grpc-api;version=1.27.0, \
-	io.grpc:grpc-census;version=1.27.0, \
-	io.grpc:grpc-context;version=1.27.0, \
-	io.grpc:grpc-core;version=1.27.0, \
-	io.grpc:grpc-protobuf;version=1.27.0, \
-	io.grpc:grpc-protobuf-lite;version=1.27.0, \
-	io.grpc:grpc-stub;version=1.27.0, \
-        io.openliberty.grpc.1.0.internal;version=latest, \
-        io.openliberty.grpc.1.0.internal.client;version=latest, \
-        io.openliberty.grpc.1.0.internal.common;version=latest, \
-        net.sourceforge.htmlunit:htmlunit;version=2.20,\
-        xml-apis:xml-apis;version=1.4.01
-=======
-	com.ibm.websphere.javaee.servlet.4.0;version=latest,\
-	com.ibm.ws.grpc.client;version=latest,\
-	com.ibm.ws.grpc.common;version=latest,\
-	com.ibm.ws.grpc;version=latest,\
-	commons-logging:commons-logging;version=1.1.3,\
-	com.ibm.ws.org.slf4j.api.1.7.7,\
-	io.grpc:grpc-api;version=1.27.0,\
-	io.grpc:grpc-census;version=1.27.0,\
-	io.grpc:grpc-context;version=1.27.0,\
-	io.grpc:grpc-core;version=1.27.0,\
-	io.grpc:grpc-protobuf;version=1.27.0,\
-	io.grpc:grpc-protobuf-lite;version=1.27.0,\
-	io.grpc:grpc-stub;version=1.27.0,\
-	net.sourceforge.htmlunit:htmlunit;version=2.20,\
-	xml-apis:xml-apis;version=1.4.01,\
-	com.google.protobuf
->>>>>>> cb6e5bef
+    com.ibm.websphere.javaee.servlet.4.0;version=latest,\
+    io.openliberty.grpc.1.0.internal;version=latest, \
+    io.openliberty.grpc.1.0.internal.client;version=latest, \
+    io.openliberty.grpc.1.0.internal.common;version=latest, \
+    commons-logging:commons-logging;version=1.1.3,\
+    com.ibm.ws.org.slf4j.api.1.7.7,\
+    io.grpc:grpc-api;version=1.27.0,\
+    io.grpc:grpc-census;version=1.27.0,\
+    io.grpc:grpc-context;version=1.27.0,\
+    io.grpc:grpc-core;version=1.27.0,\
+    io.grpc:grpc-protobuf;version=1.27.0,\
+    io.grpc:grpc-protobuf-lite;version=1.27.0,\
+    io.grpc:grpc-stub;version=1.27.0,\
+    net.sourceforge.htmlunit:htmlunit;version=2.20,\
+    xml-apis:xml-apis;version=1.4.01,\
+    com.google.protobuf