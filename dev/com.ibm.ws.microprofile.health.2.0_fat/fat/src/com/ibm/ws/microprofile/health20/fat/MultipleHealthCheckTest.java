/*******************************************************************************
 * Copyright (c) 2019 IBM Corporation and others.
 * All rights reserved. This program and the accompanying materials
 * are made available under the terms of the Eclipse Public License v1.0
 * which accompanies this distribution, and is available at
 * http://www.eclipse.org/legal/epl-v10.html
 *
 * Contributors:
 *     IBM Corporation - initial API and implementation
 *******************************************************************************/
package com.ibm.ws.microprofile.health20.fat;

import static org.junit.Assert.assertEquals;
import static org.junit.Assert.assertNotNull;
import static org.junit.Assert.assertTrue;

import java.io.BufferedReader;
import java.net.HttpURLConnection;

import javax.json.Json;
import javax.json.JsonArray;
import javax.json.JsonObject;

import org.junit.AfterClass;
import org.junit.BeforeClass;
import org.junit.Test;
import org.junit.runner.RunWith;

import com.ibm.websphere.simplicity.ShrinkHelper;
import com.ibm.websphere.simplicity.log.Log;

import componenttest.annotation.Server;
import componenttest.custom.junit.runner.FATRunner;
import componenttest.topology.impl.LibertyServer;
import componenttest.topology.utils.HttpUtils;

@RunWith(FATRunner.class)
public class MultipleHealthCheckTest {

    public static final String APP_NAME = "MultipleHealthCheckApp";

    private final String HEALTH_ENDPOINT = "/health";
    private final String READY_ENDPOINT = "/health/ready";
    private final String LIVE_ENDPOINT = "/health/live";
    private final String INVALID_ENDPOINT = "/foo";

    private final int SUCCESS_RESPONSE_CODE = 200;
    private final int FAILED_RESPONSE_CODE = 503;
    private final int NOT_FOUND_RESPONSE_CODE = 404;

    @Server("MultipleHealthCheck")
    public static LibertyServer server1;

    @BeforeClass
    public static void setUp() throws Exception {

        ShrinkHelper.defaultApp(server1, APP_NAME, "com.ibm.ws.microprofile.health20.multiple.health.checks.app");
        server1.startServer();
    }

    @AfterClass
    public static void tearDown() throws Exception {
        server1.stopServer("CWWKE1102W", "CWWKE1105W", "CWMH0052W", "CWMH0053W", "SRVE0190E");
    }

    @Test
    public void testFailureLivenessCheck() throws Exception {
        log("testLivenessCheck", "Testing the /health/live endpoint");
        HttpURLConnection conLive = HttpUtils.getHttpConnectionWithAnyResponseCode(server1, LIVE_ENDPOINT);
        assertEquals("The Response Code was not 503 for the following endpoint: " + conLive.getURL().toString(), FAILED_RESPONSE_CODE, conLive.getResponseCode());

        JsonObject jsonResponse = getJSONPayload(conLive);
        JsonArray checks = (JsonArray) jsonResponse.get("checks");
        assertEquals("The size of the JSON Liveness health check was not 2.", 2, checks.size());
        assertTrue(checkIfHealthCheckNameExists(checks, "failed-liveness-check"));
        assertEquals("The status of the Liveness health check was not DOWN.", jsonResponse.getString("status"), "DOWN");
    }

    @Test
    public void testFailureCDIProducerLivenessCheck() throws Exception {
        log("testCDIProducerLivenessCheck", "Testing the /health/live endpoint");
        HttpURLConnection conLive = HttpUtils.getHttpConnectionWithAnyResponseCode(server1, LIVE_ENDPOINT);
        assertEquals("The Response Code was not 503 for the following endpoint: " + conLive.getURL().toString(), FAILED_RESPONSE_CODE, conLive.getResponseCode());

        JsonObject jsonResponse = getJSONPayload(conLive);
        JsonArray checks = (JsonArray) jsonResponse.get("checks");
<<<<<<< HEAD
        assertEquals("The size of the JSON CDIProducer Liveness health check was not 2.", 2, checks.size());
        assertTrue(checkIfHealthCheckNameExists(checks, "failed-cdi-producer-liveness-check"));
        assertEquals("The status of the CDIProducer Liveness health check was not DOWN.", jsonResponse.getString("status"), "DOWN");
=======
        assertEquals(2, checks.size());
        assertTrue("The health check name did not exist in JSON object.", checkIfHealthCheckNameExists(checks, "failed-cdi-producer-liveness-check"));
        assertEquals(jsonResponse.getString("status"), "DOWN");
>>>>>>> 7b731efc
    }

    @Test
    public void testSuccessReadinessCheck() throws Exception {
        log("testReadinessCheck", "Testing the /health/ready endpoint");
        HttpURLConnection conReady = HttpUtils.getHttpConnectionWithAnyResponseCode(server1, READY_ENDPOINT);
        assertEquals("The Response Code was not 200 for the following endpoint: " + conReady.getURL().toString(), SUCCESS_RESPONSE_CODE, conReady.getResponseCode());

        JsonObject jsonResponse = getJSONPayload(conReady);
        JsonArray checks = (JsonArray) jsonResponse.get("checks");
<<<<<<< HEAD
        assertEquals("The size of the JSON Readiness health check was not 2.", 2, checks.size());
        assertTrue(checkIfHealthCheckNameExists(checks, "successful-readiness-check"));
        assertEquals("The status of the Readiness health check was not UP.", jsonResponse.getString("status"), "UP");
=======
        assertEquals(2, checks.size());
        assertTrue("The health check name did not exist in JSON object.", checkIfHealthCheckNameExists(checks, "successful-readiness-check"));
        assertEquals(jsonResponse.getString("status"), "UP");
>>>>>>> 7b731efc
    }

    @Test
    public void testSuccessCDIProducerReadinessCheck() throws Exception {
        log("testCDIProducerReadinessCheck", "Testing the /health/ready endpoint");
        HttpURLConnection conReady = HttpUtils.getHttpConnectionWithAnyResponseCode(server1, READY_ENDPOINT);
        assertEquals("The Response Code was not 200 for the following endpoint: " + conReady.getURL().toString(), SUCCESS_RESPONSE_CODE, conReady.getResponseCode());

        JsonObject jsonResponse = getJSONPayload(conReady);
        JsonArray checks = (JsonArray) jsonResponse.get("checks");
<<<<<<< HEAD
        assertEquals("The size of the JSON CDIProducer Readiness health check was not 2.", 2, checks.size());
        assertTrue(checkIfHealthCheckNameExists(checks, "successful-cdi-producer-readiness-check"));
        assertEquals("The status of the CDIProducer Readiness health check was not UP.", jsonResponse.getString("status"), "UP");
=======
        assertEquals(2, checks.size());
        assertTrue("The health check name did not exist in JSON object.", checkIfHealthCheckNameExists(checks, "successful-cdi-producer-readiness-check"));
        assertEquals(jsonResponse.getString("status"), "UP");
>>>>>>> 7b731efc
    }

    @Test
    public void testDeprecatedHealthCheck() throws Exception {
        log("testHealthCheck", "Testing the /health endpoint");
        HttpURLConnection conHealth = HttpUtils.getHttpConnectionWithAnyResponseCode(server1, HEALTH_ENDPOINT);
        assertEquals("The Response Code was not 503 for the following endpoint: " + conHealth.getURL().toString(), FAILED_RESPONSE_CODE, conHealth.getResponseCode());

        JsonObject jsonResponse = getJSONPayload(conHealth);
        JsonArray checks = (JsonArray) jsonResponse.get("checks");
        assertEquals("The size of the JSON overall health check was not 4.", 4, checks.size());
        assertEquals("The status of the overall health check was not DOWN.", jsonResponse.getString("status"), "DOWN");
    }

    @Test
    public void testInvalidHealthEndpoint() throws Exception {
        log("testInvalidHealthEndpoint", "Testing the /health/foo endpoint");
        HttpURLConnection conHealth = HttpUtils.getHttpConnectionWithAnyResponseCode(server1, HEALTH_ENDPOINT + INVALID_ENDPOINT);
        assertEquals("The Response Code was not 404 for the following endpoint: " + conHealth.getURL().toString(), NOT_FOUND_RESPONSE_CODE, conHealth.getResponseCode());

        HttpURLConnection conReady = HttpUtils.getHttpConnectionWithAnyResponseCode(server1, READY_ENDPOINT + INVALID_ENDPOINT);
        assertEquals("The Response Code was not 404 for the following endpoint: " + conReady.getURL().toString(), NOT_FOUND_RESPONSE_CODE, conReady.getResponseCode());

        HttpURLConnection conLive = HttpUtils.getHttpConnectionWithAnyResponseCode(server1, LIVE_ENDPOINT + INVALID_ENDPOINT);
        assertEquals("The Response Code was not 404 for the following endpoint: " + conLive.getURL().toString(), NOT_FOUND_RESPONSE_CODE, conLive.getResponseCode());
    }

    /**
     * Returns true if the expectedName, is found within JsonArray checks.
     */
    private boolean checkIfHealthCheckNameExists(JsonArray checks, String expectedName) {
        for (int i = 0; i < checks.size(); i++) {
            if (checks.getJsonObject(i).getString("name").equals(expectedName))
                return true;
        }
        return false;
    }

    public JsonObject getJSONPayload(HttpURLConnection con) throws Exception {
        assertEquals("application/json; charset=UTF-8", con.getHeaderField("Content-Type"));

        BufferedReader br = HttpUtils.getResponseBody(con, "UTF-8");
        Json.createReader(br);
        JsonObject jsonResponse = Json.createReader(br).readObject();
        br.close();

        log("getJSONPayload", "Response: jsonResponse= " + jsonResponse.toString());
        assertNotNull("The contents of the health endpoint must not be null.", jsonResponse.getString("status"));

        return jsonResponse;
    }

    /**
     * Helper for simple logging.
     */
    private static void log(String method, String msg) {
        Log.info(MultipleHealthCheckTest.class, method, msg);
    }
}<|MERGE_RESOLUTION|>--- conflicted
+++ resolved
@@ -72,7 +72,7 @@
         JsonObject jsonResponse = getJSONPayload(conLive);
         JsonArray checks = (JsonArray) jsonResponse.get("checks");
         assertEquals("The size of the JSON Liveness health check was not 2.", 2, checks.size());
-        assertTrue(checkIfHealthCheckNameExists(checks, "failed-liveness-check"));
+        assertTrue("The health check name did not exist in JSON object.", checkIfHealthCheckNameExists(checks, "failed-liveness-check"));
         assertEquals("The status of the Liveness health check was not DOWN.", jsonResponse.getString("status"), "DOWN");
     }
 
@@ -84,15 +84,9 @@
 
         JsonObject jsonResponse = getJSONPayload(conLive);
         JsonArray checks = (JsonArray) jsonResponse.get("checks");
-<<<<<<< HEAD
         assertEquals("The size of the JSON CDIProducer Liveness health check was not 2.", 2, checks.size());
-        assertTrue(checkIfHealthCheckNameExists(checks, "failed-cdi-producer-liveness-check"));
+        assertTrue("The health check name did not exist in JSON object.", checkIfHealthCheckNameExists(checks, "failed-cdi-producer-liveness-check"));
         assertEquals("The status of the CDIProducer Liveness health check was not DOWN.", jsonResponse.getString("status"), "DOWN");
-=======
-        assertEquals(2, checks.size());
-        assertTrue("The health check name did not exist in JSON object.", checkIfHealthCheckNameExists(checks, "failed-cdi-producer-liveness-check"));
-        assertEquals(jsonResponse.getString("status"), "DOWN");
->>>>>>> 7b731efc
     }
 
     @Test
@@ -103,15 +97,9 @@
 
         JsonObject jsonResponse = getJSONPayload(conReady);
         JsonArray checks = (JsonArray) jsonResponse.get("checks");
-<<<<<<< HEAD
         assertEquals("The size of the JSON Readiness health check was not 2.", 2, checks.size());
-        assertTrue(checkIfHealthCheckNameExists(checks, "successful-readiness-check"));
+        assertTrue("The health check name did not exist in JSON object.", checkIfHealthCheckNameExists(checks, "successful-readiness-check"));
         assertEquals("The status of the Readiness health check was not UP.", jsonResponse.getString("status"), "UP");
-=======
-        assertEquals(2, checks.size());
-        assertTrue("The health check name did not exist in JSON object.", checkIfHealthCheckNameExists(checks, "successful-readiness-check"));
-        assertEquals(jsonResponse.getString("status"), "UP");
->>>>>>> 7b731efc
     }
 
     @Test
@@ -122,15 +110,9 @@
 
         JsonObject jsonResponse = getJSONPayload(conReady);
         JsonArray checks = (JsonArray) jsonResponse.get("checks");
-<<<<<<< HEAD
         assertEquals("The size of the JSON CDIProducer Readiness health check was not 2.", 2, checks.size());
-        assertTrue(checkIfHealthCheckNameExists(checks, "successful-cdi-producer-readiness-check"));
+        assertTrue("The health check name did not exist in JSON object.", checkIfHealthCheckNameExists(checks, "successful-cdi-producer-readiness-check"));
         assertEquals("The status of the CDIProducer Readiness health check was not UP.", jsonResponse.getString("status"), "UP");
-=======
-        assertEquals(2, checks.size());
-        assertTrue("The health check name did not exist in JSON object.", checkIfHealthCheckNameExists(checks, "successful-cdi-producer-readiness-check"));
-        assertEquals(jsonResponse.getString("status"), "UP");
->>>>>>> 7b731efc
     }
 
     @Test
