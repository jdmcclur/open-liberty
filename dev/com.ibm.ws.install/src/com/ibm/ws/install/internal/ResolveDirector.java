/*******************************************************************************
<<<<<<< HEAD
 * Copyright (c) 2018, 2024 IBM Corporation and others.
=======
 * Copyright (c) 2018, 2023 IBM Corporation and others.
>>>>>>> d0add84e
 * All rights reserved. This program and the accompanying materials
 * are made available under the terms of the Eclipse Public License 2.0
 * which accompanies this distribution, and is available at
 * http://www.eclipse.org/legal/epl-2.0/
 *
 * SPDX-License-Identifier: EPL-2.0
 *
 * Contributors:
 *     IBM Corporation - initial API and implementation
 *******************************************************************************/
package com.ibm.ws.install.internal;

import java.io.File;
import java.io.FilenameFilter;
import java.io.IOException;
import java.net.MalformedURLException;
import java.net.URL;
import java.util.ArrayList;
import java.util.Collection;
import java.util.Collections;
import java.util.HashMap;
import java.util.HashSet;
import java.util.Iterator;
import java.util.List;
import java.util.Map;
import java.util.Map.Entry;
import java.util.Properties;
import java.util.Set;
import java.util.logging.Level;
import java.util.logging.Logger;
import java.util.zip.ZipException;

import com.ibm.websphere.crypto.InvalidPasswordDecodingException;
import com.ibm.websphere.crypto.PasswordUtil;
import com.ibm.websphere.crypto.UnsupportedCryptoAlgorithmException;
import com.ibm.ws.install.InstallConstants;
import com.ibm.ws.install.InstallConstants.DownloadOption;
import com.ibm.ws.install.InstallException;
import com.ibm.ws.install.InstallProgressEvent;
import com.ibm.ws.install.RepositoryConfig;
import com.ibm.ws.install.RepositoryConfigUtils;
import com.ibm.ws.install.internal.InstallLogUtils.Messages;
import com.ibm.ws.install.internal.adaptor.FixAdaptor;
import com.ibm.ws.install.internal.asset.ESAAsset;
import com.ibm.ws.install.internal.asset.InstallAsset;
import com.ibm.ws.install.repository.download.RepositoryDownloadUtil;
import com.ibm.ws.install.repository.internal.RepositoryUtils;
import com.ibm.ws.kernel.boot.cmdline.Utils;
import com.ibm.ws.kernel.feature.provisioning.FeatureResource;
import com.ibm.ws.kernel.feature.provisioning.ProvisioningFeatureDefinition;
import com.ibm.ws.kernel.feature.provisioning.SubsystemContentType;
import com.ibm.ws.kernel.productinfo.ProductInfo;
import com.ibm.ws.product.utility.extension.ifix.xml.IFixInfo;
import com.ibm.ws.repository.common.enums.ReadMode;
import com.ibm.ws.repository.common.enums.ResourceType;
import com.ibm.ws.repository.common.enums.Visibility;
import com.ibm.ws.repository.connections.DirectoryRepositoryConnection;
import com.ibm.ws.repository.connections.ProductDefinition;
import com.ibm.ws.repository.connections.RepositoryConnection;
import com.ibm.ws.repository.connections.RepositoryConnectionList;
import com.ibm.ws.repository.connections.RestRepositoryConnection;
import com.ibm.ws.repository.connections.RestRepositoryConnectionProxy;
import com.ibm.ws.repository.connections.ZipRepositoryConnection;
import com.ibm.ws.repository.connections.liberty.MainRepository;
import com.ibm.ws.repository.connections.liberty.ProductInfoProductDefinition;
import com.ibm.ws.repository.exceptions.RepositoryBackendException;
import com.ibm.ws.repository.exceptions.RepositoryBackendIOException;
import com.ibm.ws.repository.exceptions.RepositoryException;
import com.ibm.ws.repository.exceptions.RepositoryHttpException;
import com.ibm.ws.repository.exceptions.RepositoryResourceException;
import com.ibm.ws.repository.resolver.RepositoryResolutionException;
import com.ibm.ws.repository.resolver.RepositoryResolver;
import com.ibm.ws.repository.resources.AttachmentResource;
import com.ibm.ws.repository.resources.EsaResource;
import com.ibm.ws.repository.resources.RepositoryResource;
import com.ibm.ws.repository.resources.SampleResource;

import wlp.lib.extract.SelfExtractor;

class ResolveDirector extends AbstractDirector {

    private RepositoryConnectionList repositoryConnectionList = null;
    private RestRepositoryConnectionProxy proxy = null;
    private Properties repoProperties;
    private String userAgent;
    private String repositoryUrl;

    private Map<String, File> downloadCach = null;
    private Map<String, ESAAsset> esaAssetCach = null;

    // For interactive
    Map<String, List<List<RepositoryResource>>> installResources;
    ArrayList<InstallAsset> localInstallAssets;

    private static class InstallInformation {
        private final File esaToInstall;
        private final String installRootFolder;
        private final boolean isTemporary;
        private final String feature;

        public InstallInformation(File esaToInstall, String feature, String installRootFolder, boolean isTemporary) {
            this.esaToInstall = esaToInstall;
            this.feature = feature;
            this.installRootFolder = installRootFolder;
            this.isTemporary = isTemporary;
        }
    }

    ResolveDirector(Product product, EventManager eventManager, Logger logger) {
        super(product, eventManager, logger);
        this.downloadCach = new HashMap<String, File>();
        this.esaAssetCach = new HashMap<String, ESAAsset>();
        setUserAgent();
    }

    void checkResources() throws InstallException {
        if (installResources != null) {
            for (List<List<RepositoryResource>> targetList : installResources.values()) {
                for (List<RepositoryResource> mrList : targetList) {
                    for (RepositoryResource installResource : mrList) {
                        checkResource(installResource);
                    }
                }
            }
        }
    }

    void cleanUp() {
        repositoryConnectionList = null;
        proxy = null;
        installResources = null;
        downloadCach.clear();
        esaAssetCach.clear();
    }

    boolean defaultRepo() {
        return repoProperties == null || isFeatureManager();
    }

    Collection<ESAAsset> getAutoFeature(File fromDir, String toExtension) {
        Collection<ESAAsset> autoFeatures = new ArrayList<ESAAsset>();
        FilenameFilter ff = new FilenameFilter() {
            @Override
            public boolean accept(File dir, String name) {
                return name.toLowerCase().endsWith(".esa");
            }
        };
        Set<String> installedFeatures = product.getInstalledFeatures();
        File[] esaes = fromDir.listFiles(ff);
        for (File esa : esaes) {
            if (esa.isFile()) {
                ESAAsset esaAsset = createESAAsset(esa, toExtension);
                if (esaAsset != null && esaAsset.isAutoFeature() && esaAsset.installWhenSatisfied() && !autoFeatures.contains(esaAsset)) {
                    boolean installed = installedFeatures.contains(esaAsset.getProvideFeature());
                    log(Level.FINEST, esaAsset.getProvideFeature() + " is auto feature and " + (installed ? "installed" : "not installed"));
                    if (!installed) {
                        autoFeatures.add(esaAsset);
                    }
                }
            }
        }
        return autoFeatures;
    }

    Map<String, List<List<RepositoryResource>>> getInstallResources() {
        return this.installResources;
    }

    int getInstallResourcesSize() {
        int t = 0;
        if (installResources != null) {
            for (List<List<RepositoryResource>> targetList : installResources.values()) {
                for (List<RepositoryResource> mrList : targetList) {
                    t += mrList.size();
                }
            }
        }
        return t;
    }

    long getInstallResourcesMainAttachmentSize() {
        long size = 0;
        if (installResources != null) {
            for (List<List<RepositoryResource>> targetList : installResources.values()) {
                for (List<RepositoryResource> mrList : targetList) {
                    for (RepositoryResource mr : mrList) {
                        AttachmentResource ar = null;
                        try {
                            ar = mr.getMainAttachment();
                        } catch (Exception e) {
                            log(Level.FINEST, e.getLocalizedMessage(), e);

                        }
                        if (ar != null) {
                            size += ar.getSize();
                        }
                    }
                }
            }
        }
        return size;
    }

    List<InstallAsset> getLocalInstallAssets() {
        return this.localInstallAssets;
    }

    int getLocalInstallAssetsSize() {
        if (localInstallAssets != null) {
            return localInstallAssets.size();
        }
        return 0;
    }

    private RepositoryConnectionList getRepositoryConnectionList(Collection<String> featureNames) throws InstallException {
        List<RepositoryConfig> repositoryConfigs = RepositoryConfigUtils.getRepositoryConfigs(repoProperties);
        proxy = RepositoryConfigUtils.getProxyInfo(repoProperties);
        List<RepositoryConnection> loginEntries = new ArrayList<RepositoryConnection>(repositoryConfigs.size());

        boolean isOpenLiberty = false;
        try {
            for (ProductInfo productInfo : ProductInfo.getAllProductInfo().values()) {
                if (productInfo.getReplacedBy() == null && productInfo.getId().equals("io.openliberty")) {
                    isOpenLiberty = true;
                }
            }
        } catch (Exception e) {
            throw ExceptionUtils.create(e);
        }

        for (RepositoryConfig rc : repositoryConfigs) {
            RepositoryConnection lie = null;
            String url = rc.getUrl();
            if (url != null && url.toLowerCase().startsWith("file:")) {
                try {
                    URL urlProcessed = new URL(url);
                    File repoDir = new File(urlProcessed.getPath());
                    if (repoDir.exists()) {
                        if (repoDir.isDirectory()) {
                            lie = new DirectoryRepositoryConnection(repoDir, ReadMode.ASSUME_UNCHANGED);
                            loginEntries.add(lie);
                            continue;
                        } else {
                            lie = new ZipRepositoryConnection(repoDir);
                            loginEntries.add(lie);
                            continue;
                        }

                    } else {
                        throw new IOException();
                    }
                } catch (Exception e) {
                    throw ExceptionUtils.create(RepositoryUtils.getMessage("ERROR_FILEPATH_NOT_EXISTS", url));
                }

            }
            if (rc.isLibertyRepository()) {
                try {
                    lie = MainRepository.createConnection(proxy);
                } catch (RepositoryBackendIOException e) {
                    if (e instanceof RepositoryHttpException) {
                        if (((RepositoryHttpException) e).get_httpRespCode() == InstallConstants.PROXY_AUTH_HTTP_RESPONSE_CODE) {
                            throw ExceptionUtils.createByKey(e, "ERROR_TOOL_INCORRECT_PROXY_CREDENTIALS");
                        }
                        throw ExceptionUtils.createByKey(e, "ERROR_FAILED_TO_CONNECT");
                    }

                    throw ExceptionUtils.create(e, featureNames, false, proxy, true, isOpenLiberty);
                }
            } else {
                String decodedPwd = rc.getUserPwd();
                if (decodedPwd != null && !decodedPwd.isEmpty()) {
                    try {
                        decodedPwd = PasswordUtil.decode(rc.getUserPwd());
                    } catch (InvalidPasswordDecodingException ipde) {
                        decodedPwd = rc.getUserPwd();
                    } catch (UnsupportedCryptoAlgorithmException ucae) {
                        throw ExceptionUtils.createByKey(ucae, "ERROR_TOOL_PWD_CRYPTO_UNSUPPORTED");
                    }
                }
                lie = new RestRepositoryConnection(rc.getUser(), decodedPwd, rc.getApiKey(), rc.getUrl().toString());
                ((RestRepositoryConnection) lie).setProxy(proxy);
            }
            if (lie != null) {
                if (userAgent != null && !userAgent.isEmpty()) {
                    ((RestRepositoryConnection) lie).setUserAgent(userAgent);
                }
                loginEntries.add(lie);
            }
        }

        repositoryConnectionList = new RepositoryConnectionList(loginEntries);
        return repositoryConnectionList;
    }

    RepositoryConnectionList getRepositoryConnectionList(Collection<String> featureNames, String userId, String password, String logLable) throws InstallException {
        RestRepositoryConnection restConnection;
        if (repositoryConnectionList == null) {
            if (!isFeatureManager() && repoProperties != null && !repoProperties.isEmpty()) {
                getRepositoryConnectionList(featureNames);
                InstallLogUtils.logLoginInfo(repositoryConnectionList, logLable);
                return repositoryConnectionList;
            }
            boolean isOpenLiberty = false;
            try {
                for (ProductInfo productInfo : ProductInfo.getAllProductInfo().values()) {
                    if (productInfo.getReplacedBy() == null && productInfo.getId().equals("io.openliberty")) {
                        isOpenLiberty = true;
                    }
                }
            } catch (Exception e) {
                throw ExceptionUtils.create(e);
            }
            try {
                //Retrieve and set proxy server settings
                proxy = RepositoryConfigUtils.getProxyInfo(repoProperties);
                restConnection = MainRepository.createConnection(proxy);
            } catch (RepositoryBackendIOException e) {
                if (e instanceof RepositoryHttpException) {
                    if (((RepositoryHttpException) e).get_httpRespCode() == InstallConstants.PROXY_AUTH_HTTP_RESPONSE_CODE) {
                        throw ExceptionUtils.createByKey(e, "ERROR_TOOL_INCORRECT_PROXY_CREDENTIALS");
                    }
                    throw ExceptionUtils.createByKey(e, "ERROR_FAILED_TO_CONNECT");
                }

                throw ExceptionUtils.create(e, featureNames, false, proxy, true, isOpenLiberty);
            }
            if (userId != null) {
                restConnection.setUserId(userId);
            }
            if (password != null) {
                restConnection.setPassword(password);
            }
            if (repositoryUrl != null && !repositoryUrl.trim().isEmpty()) {
                restConnection.setRepositoryUrl(repositoryUrl);
            }
            if (userAgent != null && !userAgent.isEmpty()) {
                restConnection.setUserAgent(userAgent);
            }

            repositoryConnectionList = new RepositoryConnectionList(restConnection);
            InstallLogUtils.logLoginInfo(repositoryConnectionList, logLable);
        }
        return repositoryConnectionList;
    }

    RestRepositoryConnectionProxy getProxy() {
        return this.proxy;
    }

    int getPublicInstallResourcesSize() {
        int t = 0;
        if (installResources != null) {
            for (List<List<RepositoryResource>> targetList : installResources.values()) {
                for (List<RepositoryResource> mrList : targetList) {
                    for (RepositoryResource mr : mrList) {
                        ResourceType type = mr.getType();
                        if (type.equals(ResourceType.FEATURE)) {
                            Visibility v = ((EsaResource) mr).getVisibility();
                            if (v.equals(Visibility.PUBLIC) || v.equals(Visibility.INSTALL)) {
                                t++;
                            }
                        } else if (type.equals(ResourceType.PRODUCTSAMPLE) ||
                                   type.equals(ResourceType.OPENSOURCE)) {
                            t++;
                        }
                    }
                }
            }
        }
        return t;
    }

    int getPublicLocalInstallAssetsSize() {
        int t = 0;
        if (localInstallAssets != null) {
            for (InstallAsset installAsset : localInstallAssets) {
                if (installAsset.isFeature()) {
                    ESAAsset esaa = ((ESAAsset) installAsset);
                    if (esaa.isPublic()) {
                        t++;
                    }
                }
            }
        }
        return t;
    }

    void resolve(Collection<String> assetIds, boolean download) throws InstallException {
        if (assetIds == null || assetIds.isEmpty()) {
            throw ExceptionUtils.createByKey("ERROR_ASSETS_LIST_INVALID");
        }

        RepositoryConnectionList loginInfo = getRepositoryConnectionList(null, null, null, this.getClass().getCanonicalName() + ".resolve");

        this.installResources = resolveMap(assetIds, loginInfo, download);
        if (isEmpty(this.installResources)) {
            throw ExceptionUtils.createByKey(InstallException.ALREADY_EXISTS, "ASSETS_ALREADY_INSTALLED",
                                             InstallUtils.getShortNames(product.getFeatureDefinitions(), assetIds).toString());
        }
    }

    void resolve(String feature, File esaFile, String toExtension) throws InstallException {
        Collection<String> featureIds = new HashSet<String>(1);
        featureIds.add(feature);
        createESAAsset(esaFile, toExtension);
        File fromDir = esaFile.getAbsoluteFile().getParentFile();
        ArrayList<InstallAsset> installAssets = new ArrayList<InstallAsset>();
        ArrayList<String> unresolvedFeatures = new ArrayList<String>();
        Collection<ESAAsset> autoFeatures = getAutoFeature(fromDir, toExtension);
        resolve(featureIds, fromDir, toExtension, false, installAssets, unresolvedFeatures);
        if (!unresolvedFeatures.isEmpty()) {
            log(Level.FINEST, "Determined unresolved features: " + unresolvedFeatures.toString() + " from " + fromDir.getAbsolutePath());
            RepositoryConnectionList loginInfo = getRepositoryConnectionList(null, null, null, this.getClass().getCanonicalName() + ".resolve");
            if (this.installResources == null) {
                this.installResources = resolveMap(unresolvedFeatures, loginInfo, false);
            } else {
                installResources.putAll(resolveMap(unresolvedFeatures, loginInfo, false));
            }
        }
        if (!installAssets.isEmpty()) {
            resolveAutoFeatures(autoFeatures, installAssets);
            if (this.localInstallAssets == null) {
                this.localInstallAssets = installAssets;
            } else {
                localInstallAssets.addAll(installAssets);
            }

        }
        if (this.localInstallAssets == null || this.localInstallAssets.isEmpty()) {
            throw ExceptionUtils.createByKey(InstallException.ALREADY_EXISTS, "ALREADY_INSTALLED", InstallUtils.getFeatureListOutput(featureIds));
        }
    }

    List<List<RepositoryResource>> resolve(Collection<String> featureNames, DownloadOption downloadOption, String userId, String password) throws InstallException {
        Collection<String> featureNamesProcessed = new ArrayList<String>();
        for (String s : featureNames) {
            featureNamesProcessed.add(s.replaceAll("\\\\+$", ""));
        }
        Collection<ProductDefinition> productDefinitions = new HashSet<ProductDefinition>();
        boolean isOpenLiberty = false;
        try {
            for (ProductInfo productInfo : ProductInfo.getAllProductInfo().values()) {
                productDefinitions.add(new ProductInfoProductDefinition(productInfo));
                if (productInfo.getReplacedBy() == null && productInfo.getId().equals("io.openliberty")) {
                    isOpenLiberty = true;
                }
            }
        } catch (Exception e) {
            throw ExceptionUtils.create(e);
        }

        RepositoryConnectionList loginInfo = getRepositoryConnectionList(featureNamesProcessed, userId, password, this.getClass().getCanonicalName() + ".resolve");

        RepositoryResolver resolver;
        Collection<List<RepositoryResource>> installResources;

        try {
            if (downloadOption == DownloadOption.all || downloadOption == DownloadOption.none) {
                resolver = new RepositoryResolver(productDefinitions, Collections.<ProvisioningFeatureDefinition> emptySet(), Collections.<IFixInfo> emptySet(), loginInfo);
                installResources = resolver.resolve(featureNamesProcessed);
            } else {
                Collection<String> featuresToInstall = getFeaturesToInstall(featureNamesProcessed, false);

                if (featuresToInstall.isEmpty()) {
                    return new ArrayList<List<RepositoryResource>>(0);
                }
                resolver = new RepositoryResolver(productDefinitions, product.getFeatureDefinitions().values(), FixAdaptor.getInstalledIFixes(product.getInstallDir()), loginInfo);
                installResources = resolver.resolve(featuresToInstall);
            }

        } catch (RepositoryResolutionException e) {

            throw ExceptionUtils.create(e, featureNamesProcessed, product.getInstallDir(), false, isOpenLiberty);
        } catch (RepositoryException e) {
            throw ExceptionUtils.create(e, featureNamesProcessed, false, proxy, defaultRepo(), isOpenLiberty);
        }
        List<List<RepositoryResource>> installResourcesCollection = new ArrayList<List<RepositoryResource>>(installResources.size());
        List<RepositoryResource> installResourcesSingleList = new ArrayList<RepositoryResource>();
        if (downloadOption == DownloadOption.none) {
            for (List<RepositoryResource> installResourcesList : installResources) {
                for (RepositoryResource installResource : installResourcesList) {
                    if (installResource instanceof EsaResource || installResource instanceof SampleResource) {
                        for (String featureName : featureNamesProcessed) {
                            String provideFeature = null;
                            String shortName = null;
                            if (installResource instanceof EsaResource) {
                                provideFeature = ((EsaResource) installResource).getProvideFeature();
                                shortName = ((EsaResource) installResource).getShortName();
                            } else if (installResource instanceof SampleResource) {
                                provideFeature = ((SampleResource) installResource).getName();
                                shortName = ((SampleResource) installResource).getShortName();
                            }
                            if ((provideFeature != null && provideFeature.equals(featureName)) ||
                                (shortName != null && shortName.equalsIgnoreCase(featureName))) {
                                if (!installResourcesSingleList.contains(installResource)) {
                                    installResourcesSingleList.add(installResource);
                                }
                            }
                        }
                    }
                }
            }

            if (!installResourcesSingleList.isEmpty())
                installResourcesCollection.add(installResourcesSingleList);
        } else {
            for (List<RepositoryResource> installResourcesList : installResources) {
                ArrayList<RepositoryResource> mrList = new ArrayList<RepositoryResource>(installResourcesList.size());
                installResourcesCollection.add(mrList);
                for (RepositoryResource installResource : installResourcesList) {
                    if (!installResourcesSingleList.contains(installResource)) {
                        if (downloadOption == DownloadOption.all || !product.isInstalled(installResource)) {
                            mrList.add(installResource);
                            installResourcesSingleList.add(installResource);
                        }
                    }
                }
            }
        }
        return installResourcesCollection;
    }

    private boolean mapContains(Map<String, List<List<RepositoryResource>>> installResourcesMap, RepositoryResource mr) {
        for (List<List<RepositoryResource>> targetList : installResourcesMap.values()) {
            for (List<RepositoryResource> mrList : targetList) {
                for (RepositoryResource m : mrList) {
                    if (m.equals(mr))
                        return true;
                }
            }
        }
        return false;
    }

    private List<List<RepositoryResource>> removeDuplicated(Map<String, List<List<RepositoryResource>>> installResourcesMap, List<List<RepositoryResource>> resolved) {
        List<List<RepositoryResource>> newList = new ArrayList<List<RepositoryResource>>(resolved.size());
        for (List<RepositoryResource> mrList : resolved) {
            List<RepositoryResource> newMRList = new ArrayList<RepositoryResource>(mrList.size());
            for (RepositoryResource mr : mrList) {
                if (!mapContains(installResourcesMap, mr)) {
                    newMRList.add(mr);
                }
            }
            if (!newMRList.isEmpty())
                newList.add(newMRList);
        }
        return newList;
    }

    private void checkESAResources(List<List<RepositoryResource>> resolved) throws InstallException {
        for (List<RepositoryResource> mrList : resolved) {
            for (RepositoryResource mr : mrList) {
                ResourceType type = mr.getType();
                if (type.equals(ResourceType.FEATURE)) {
                    Visibility v = ((EsaResource) mr).getVisibility();
                    if (v.equals(Visibility.INSTALL)) {
                        throw ExceptionUtils.createByKey("ERROR_NON_FEATURE_CANNOT_INSTALL_TO_EXTENSION", InstallUtils.getResourceId(mr));
                    }
                } else {
                    throw ExceptionUtils.createByKey("ERROR_NON_FEATURE_CANNOT_INSTALL_TO_EXTENSION", InstallUtils.getResourceId(mr));
                }
            }
        }
    }

    Map<String, List<List<RepositoryResource>>> resolveMap(Collection<String> featureNames, DownloadOption downloadOption, String userId, String password) throws InstallException {
        fireProgressEvent(InstallProgressEvent.RESOLVE, 2, Messages.INSTALL_KERNEL_MESSAGES.getLogMessage("STATE_RESOLVING"));
        Map<String, List<List<RepositoryResource>>> installResourcesMap = new HashMap<String, List<List<RepositoryResource>>>();
        Map<String, Collection<String>> assetsMap = InstallUtils.getAssetsMap(featureNames, true);
        Collection<String> dAssets = assetsMap.get(DEFAULT_TO_EXTENSION);
        if (dAssets != null && !dAssets.isEmpty()) {
            List<List<RepositoryResource>> resolved = resolve(dAssets, downloadOption, userId, password);
            if (!isEmpty(resolved)) {
                installResourcesMap.put(DEFAULT_TO_EXTENSION, resolved);
            }
        }
        for (Entry<String, Collection<String>> assetsEntry : assetsMap.entrySet()) {
            if (!assetsEntry.getKey().equalsIgnoreCase(DEFAULT_TO_EXTENSION)) {
                List<List<RepositoryResource>> resolved = resolve(assetsEntry.getValue(), downloadOption, userId, password);
                resolved = removeDuplicated(installResourcesMap, resolved);
                if (!isEmpty(resolved)) {
                    installResourcesMap.put(assetsEntry.getKey(), resolved);
                }
            }
        }
        return installResourcesMap;
    }

    String resolve(String esaLocation, String toExtension, Set<String> features, ArrayList<InstallAsset> installAssets,
                   int progress, int interval) throws InstallException {
        InstallInformation installInformation = createInstallInformation(esaLocation, null, progress);
        return resolve(installInformation, toExtension, features, installAssets, progress, interval);

    }

    void resolve(Collection<String> featureIds, File fromDir, String toExtension, boolean offlineOnly, ArrayList<InstallAsset> installAssets,
                 ArrayList<String> unresolvedFeatures) throws InstallException {
        Map<String, ProvisioningFeatureDefinition> installedFeatureDefs = product.getFeatureDefinitions();
        Set<String> installedFeatures = product.getInstalledFeatures();
        for (String f : featureIds) {
            if (!containFeature(installedFeatureDefs, f) && !installedFeatures.contains(f)) {
                resolve(f, fromDir, toExtension, offlineOnly, installedFeatures, esaAssetCach, installAssets, unresolvedFeatures);
            }
        }
    }

    void resolveAutoFeatures(Collection<ESAAsset> autoFeatures, ArrayList<InstallAsset> installAssets) {
        Collection<ProvisioningFeatureDefinition> featureDefinitionsToCheck = new HashSet<ProvisioningFeatureDefinition>(product.getAllFeatureDefinitions().values());
        for (InstallAsset a : installAssets) {
            if (a.isFeature()) {
                ProvisioningFeatureDefinition pdf = ((ESAAsset) a).getProvisioningFeatureDefinition();
                featureDefinitionsToCheck.add(pdf);
            }
        }
        resolveAutoFeature(autoFeatures, installAssets, featureDefinitionsToCheck);
    }

    List<List<RepositoryResource>> resolve(Collection<String> assetNames, RepositoryConnectionList loginInfo, boolean download, boolean installingFeature) throws InstallException {
        boolean installingAsset = !installingFeature;
        Collection<String> assetNamesProcessed = new ArrayList<String>();
        for (String s : assetNames) {
            assetNamesProcessed.add(s.replaceAll("\\\\+$", ""));
        }
        Collection<ProductDefinition> productDefinitions = new HashSet<ProductDefinition>();
        boolean isOpenLiberty = false;
        try {
            for (ProductInfo productInfo : ProductInfo.getAllProductInfo().values()) {
                productDefinitions.add(new ProductInfoProductDefinition(productInfo));
                if (productInfo.getReplacedBy() == null && productInfo.getId().equals("io.openliberty")) {
                    isOpenLiberty = true;
                }
            }

        } catch (Exception e) {
            throw ExceptionUtils.create(e);
        }

        RepositoryResolver resolver;
        Collection<List<RepositoryResource>> installResources;
        try {
            Map<String, ProvisioningFeatureDefinition> installedFeatureDefinitions = product.getFeatureDefinitions();
            Collection<ProvisioningFeatureDefinition> installedFeatures = download
                                                                          && System.getProperty("INTERNAL_DOWNLOAD_FROM_FOR_BUILD") == null ? Collections.<ProvisioningFeatureDefinition> emptySet() : installedFeatureDefinitions.values();
            Collection<IFixInfo> installedIFixes = download ? Collections.<IFixInfo> emptySet() : FixAdaptor.getInstalledIFixes(product.getInstallDir());
            resolver = new RepositoryResolver(productDefinitions, installedFeatures, installedIFixes, loginInfo);
            if (InstallUtils.isServerXmlInstall()) {
                // call resolveAsSet --> detects singleton exceptions and tolerated features
                log(Level.FINE, "Calling resolveAsSet api");
                installResources = resolver.resolveAsSet(assetNamesProcessed);
                resolveAutoFeatures(installResources, new RepositoryResolver(productDefinitions, installedFeatures, installedIFixes, loginInfo));
            } else {
                Collection<String> assetsToInstall = getFeaturesToInstall(assetNamesProcessed, download);
                if (assetsToInstall.isEmpty()) {
                    return new ArrayList<List<RepositoryResource>>(0);
                }
                log(Level.FINE, "Using old resolve API");
                installResources = resolver.resolve(assetsToInstall);
            }

        } catch (RepositoryResolutionException e) {
            throw ExceptionUtils.create(e, assetNamesProcessed, product.getInstallDir(), installingAsset, isOpenLiberty);
        } catch (RepositoryException e) {
            throw ExceptionUtils.create(e, assetNamesProcessed, installingAsset, proxy, defaultRepo(), isOpenLiberty);
        }

        List<List<RepositoryResource>> installResourcesCollection = new ArrayList<List<RepositoryResource>>(installResources.size());
        List<RepositoryResource> installResourcesSingleList = new ArrayList<RepositoryResource>();
        for (List<RepositoryResource> installResourcesList : installResources) {
            ArrayList<RepositoryResource> mrList = new ArrayList<RepositoryResource>(installResourcesList.size());
            installResourcesCollection.add(mrList);
            for (RepositoryResource installResource : installResourcesList) {
                if (!installResourcesSingleList.contains(installResource)) {
                    if (download || !product.isInstalled(installResource)) {
                        mrList.add(installResource);
                        installResourcesSingleList.add(installResource);
                    }
                }
            }
        }
        return installResourcesCollection;
    }

    /*
     * No need to call anymore. OLGH21992 - Calling resolve() or resolveAsSet() api should return required autoFeatures.
     */
    static void resolveAutoFeatures(Collection<List<RepositoryResource>> installResources,
                                    RepositoryResolver resolver) throws RepositoryResolutionException {
        if (installResources.isEmpty()) {
            return;
        }
        Set<String> resolveAsSetFeatures = new HashSet<>();
        for (List<RepositoryResource> resList : installResources) {
            for (RepositoryResource res : resList) {
                if (res.getType().equals(ResourceType.FEATURE)) {
                    resolveAsSetFeatures.add(((EsaResource) res).getProvideFeature());
                }
            }
        }
        if (!resolveAsSetFeatures.isEmpty()) {
            // call old resolve api
            //resolver = new RepositoryResolver(productDefinitions, installedFeatures, installedIFixes, loginInfo);
            Collection<List<RepositoryResource>> resolvedResources = resolver.resolve(resolveAsSetFeatures);
            // filter install resources to include resolveAsSet feature + missing auto features from old resolve api
            for (List<RepositoryResource> resList : resolvedResources) {
                List<RepositoryResource> autoFeatures = new ArrayList<>();
                for (RepositoryResource res : resList) {
                    if (res.getType().equals(ResourceType.FEATURE)) {
                        EsaResource esa = (EsaResource) res;
                        if (esa.getInstallPolicy().toString().equalsIgnoreCase("WHEN_SATISFIED")) {
                            autoFeatures.addAll(resList);
                        }
                    }
                }
                if (!autoFeatures.isEmpty())
                    installResources.add(autoFeatures);
            }
        }
    }

    Map<String, List<List<RepositoryResource>>> resolveMap(Collection<String> assetNames, RepositoryConnectionList loginInfo, boolean download) throws InstallException {
        fireProgressEvent(InstallProgressEvent.RESOLVE, 2, Messages.INSTALL_KERNEL_MESSAGES.getLogMessage("STATE_PREPARING_ASSETS"));
        Map<String, List<List<RepositoryResource>>> installResourcesMap = new HashMap<String, List<List<RepositoryResource>>>();
        Map<String, Collection<String>> assetsMap = InstallUtils.getAssetsMap(assetNames, download);
        Collection<String> dAssets = assetsMap.get(DEFAULT_TO_EXTENSION);
        if (dAssets != null && !dAssets.isEmpty()) {
            List<List<RepositoryResource>> resolved = resolve(dAssets, loginInfo, download, false);
            if (!isEmpty(resolved)) {
                installResourcesMap.put(DEFAULT_TO_EXTENSION, resolved);
            }
        }
        for (Entry<String, Collection<String>> assetsEntry : assetsMap.entrySet()) {
            if (!assetsEntry.getKey().equalsIgnoreCase(DEFAULT_TO_EXTENSION)) {
                List<List<RepositoryResource>> resolved = resolve(assetsEntry.getValue(), loginInfo, download, false);
                if (!download)
                    checkESAResources(resolved);
                resolved = removeDuplicated(installResourcesMap, resolved);
                if (!isEmpty(resolved)) {
                    installResourcesMap.put(assetsEntry.getKey(), resolved);
                }
            }
        }
        return installResourcesMap;
    }

    //return true when installResources is not empty, otherwise return false
    boolean resolveExistingAssetsFromDirectoryRepo(Collection<String> featureNames, File repoDir, boolean isOverwrite) throws InstallException {
        Collection<String> existingAssets = new ArrayList<String>();
        for (List<List<RepositoryResource>> targetList : installResources.values()) {
            for (Iterator<List<RepositoryResource>> installResourcesListIterator = targetList.iterator(); installResourcesListIterator.hasNext();) {
                List<RepositoryResource> installResourcesList = installResourcesListIterator.next();
                for (Iterator<RepositoryResource> resourcesIterator = installResourcesList.iterator(); resourcesIterator.hasNext();) {
                    RepositoryResource installResource = resourcesIterator.next();
                    ResourceType resourceType = installResource.getType();
                    String assetName = "";
                    if (resourceType.equals(ResourceType.FEATURE) || resourceType.equals(ResourceType.ADDON)) {
                        assetName = ((EsaResource) installResource).getShortName();
                    } else {
                        SampleResource sr = ((SampleResource) installResource);
                        assetName = sr.getName();
                    }
                    String mainAttachmentName = null;
                    String jsonFileName = null;
                    RepositoryConnection connection = installResource.getRepositoryConnection();
                    log(Level.FINEST, "resolveExistingAssetsFromDirectoryRepo " + installResource.getName() + " at " + connection.getRepositoryLocation());

                    if (connection instanceof DirectoryRepositoryConnection) {
                        if (isOverwrite && connection.getRepositoryLocation().equalsIgnoreCase(repoDir.getPath())) {
                            throw ExceptionUtils.createByKey(InstallException.IO_FAILURE, "ERROR_DOWNLOAD_TO_SOURCE_REPO",
                                                             InstallUtils.getFeatureListOutput(featureNames), repoDir.getAbsolutePath());
                        }
                    }
                    try {
                        AttachmentResource mainAttachment = installResource.getMainAttachment();
                        if (mainAttachment != null) {
                            mainAttachmentName = mainAttachment.getName();
                            jsonFileName = mainAttachmentName + ".json";
                        }
                    } catch (RepositoryBackendException e) {
                        log(Level.SEVERE, e.getLocalizedMessage(), e);
                        throw ExceptionUtils.createByKey(InstallException.IO_FAILURE, "ERROR_FAILED_TO_DOWNLOAD_FEATURE",
                                                         InstallUtils.getFeatureListOutput(featureNames), repoDir.getAbsolutePath());
                    } catch (RepositoryResourceException e) {
                        log(Level.SEVERE, e.getLocalizedMessage(), e);
                        throw ExceptionUtils.createByKey(InstallException.IO_FAILURE, "ERROR_FAILED_TO_DOWNLOAD_FEATURE",
                                                         InstallUtils.getFeatureListOutput(featureNames), repoDir.getAbsolutePath());
                    }
                    if (mainAttachmentName != null && InstallUtils.isResourceExistsInDirectory(installResource, repoDir, mainAttachmentName, jsonFileName)) {
                        //TODO: get the short name here
                        if (RepositoryDownloadUtil.isPublicAsset(installResource.getType(), installResource)) {
                            existingAssets.add(assetName);
                        }
                        if (!isOverwrite)
                            resourcesIterator.remove();
                    }
                }
                if (installResourcesList.size() == 0)
                    installResourcesListIterator.remove();
            }
        }

        if (!existingAssets.isEmpty()) {
            String existingAssetsString = InstallUtils.getFeatureListOutput(existingAssets);
            if (isOverwrite) {
                //show features will be overwritten
                if (existingAssets.size() <= 1)
                    log(Level.INFO, Messages.INSTALL_KERNEL_MESSAGES.getLogMessage("STATE_DOWNLOADING_REPLACE_ASSET", existingAssetsString));
                else
                    log(Level.INFO, Messages.INSTALL_KERNEL_MESSAGES.getLogMessage("STATE_DOWNLOADING_REPLACE_ASSETS", existingAssetsString));
            } else {
                //show features will be skipped
                if (existingAssets.size() <= 1)
                    log(Level.INFO, Messages.INSTALL_KERNEL_MESSAGES.getLogMessage("STATE_DOWNLOADING_IGNORE_ASSET", existingAssetsString));
                else
                    log(Level.INFO, Messages.INSTALL_KERNEL_MESSAGES.getLogMessage("STATE_DOWNLOADING_IGNORE_ASSETS", existingAssetsString));
            }
        }

        return !isEmpty(installResources);
    }

    void setRepositoryConnectionList(RepositoryConnectionList loginInfo) {
        this.repositoryConnectionList = loginInfo;
    }

    void setProxy(RestRepositoryConnectionProxy proxy) {
        this.proxy = proxy;
    }

    void setRepositoryProperties(Properties repoProperties) {
        this.repoProperties = repoProperties;
    }

    void setRepositoryUrl(String repositoryUrl) {
        this.repositoryUrl = repositoryUrl;
    }

    void setUserAgent(String kernelUser) {
        String productVersion = this.product.getProductVersion();
        String productEdition = this.product.getProductEdition();
        String installType = this.product.getProductInstallType();

        String user = kernelUser;
        String clientInfo = String.format("%s.%s", user, installType);
        this.userAgent = String.format(InstallConstants.USER_AGENT, productVersion, productEdition, clientInfo);
    }

    private void checkResource(RepositoryResource installResource) throws InstallException {
        if (installResource.getType().equals(ResourceType.PRODUCTSAMPLE) ||
            installResource.getType().equals(ResourceType.OPENSOURCE)) {
            SampleResource sr = (SampleResource) installResource;
            String serverName = sr.getShortName();
            if (serverName != null) {
                File serverDir = new File(Utils.getUserDir(), "servers/" + serverName);
                if (serverDir.exists()) {
                    String msgId = installResource.getType().equals(ResourceType.PRODUCTSAMPLE) ? "ERROR_SAMPLE_SERVER_ALREADY_INSTALLED" : "ERROR_OPENSOURCE_SERVER_ALREADY_INSTALLED";
                    throw ExceptionUtils.createByKey(msgId, sr.getName(), serverName);
                }
            }
        }
        RepositoryConnection rc = installResource.getRepositoryConnection();
        if (rc instanceof DirectoryRepositoryConnection) {
            AttachmentResource ar = null;
            try {
                ar = installResource.getMainAttachment();
            } catch (RepositoryBackendException e) {
                log(Level.FINEST, "Failed to get main attachment", e);
            } catch (RepositoryResourceException e) {
                log(Level.FINEST, "Failed to get main attachment", e);
            }
            if (ar == null) {
                File f = new File(rc.getRepositoryLocation(), installResource.getId());
                throw ExceptionUtils.createByKey(InstallException.MISSING_CONTENT, "ERROR_INSTALL_ESA_FILE_NOTEXIST", f.getAbsolutePath());
            }
        }
    }

    private ESAAsset createESAAsset(File esaFile, String toExtension) {
        ESAAsset esaAsset;
        String esaPath = esaFile.getAbsolutePath();
        String debugHeader = "createESAAsset(" + esaFile.getAbsolutePath() + ", \"" + toExtension + "\"): ";

        try {
            if (esaAssetCach.containsKey(esaPath)) {
                return esaAssetCach.get(esaPath);
            }
            esaAsset = new ESAAsset(esaFile, toExtension, false);
            ProvisioningFeatureDefinition fd = esaAsset.getProvisioningFeatureDefinition();
            if (esaAssetCach.containsKey(fd.getSymbolicName())) {
                //if the feature already exists in cache, return
                return esaAssetCach.get(fd.getSymbolicName());
            }

        } catch (Exception e) {
            esaAssetCach.put(esaPath, null);
            log(Level.SEVERE, debugHeader + Messages.PROVISIONER_MESSAGES.getLogMessage("tool.install.bad.zip", esaFile.getAbsolutePath(), e.getMessage()), e);
            return null;
        }
        if (esaAsset.getSubsystemEntry() == null) {
            esaAssetCach.put(esaPath, null);
            log(Level.FINEST, debugHeader + Messages.PROVISIONER_MESSAGES.getLogMessage("tool.install.content.no.subsystem.manifest"));
            return null;
        }
        ProvisioningFeatureDefinition fd = esaAsset.getProvisioningFeatureDefinition();
        if (fd.isSupportedFeatureVersion()) {
            // Make sure that this feature applies to our build by re-using the utilities in the product installer
            String appliesToHeader = fd.getHeader("IBM-AppliesTo");
            @SuppressWarnings("rawtypes")
            List productMatchers = SelfExtractor.parseAppliesTo(appliesToHeader);
            wlp.lib.extract.ReturnCode validInstallRC = SelfExtractor.validateProductMatches(Utils.getInstallDir(), productMatchers);
            if (validInstallRC != wlp.lib.extract.ReturnCode.OK) {
                esaAssetCach.put(esaPath, null);
                log(Level.FINEST, debugHeader + validInstallRC.getErrorMessage());
            } else {
                esaAssetCach.put(fd.getSymbolicName(), esaAsset);
                esaAssetCach.put(esaFile.getAbsolutePath(), esaAsset);
                return esaAsset;
            }
        } else {
            esaAssetCach.put(esaPath, null);
            log(Level.FINEST, debugHeader + Messages.PROVISIONER_MESSAGES.getLogMessage("UNSUPPORTED_FEATURE_VERSION", fd.getFeatureName(), fd.getIbmFeatureVersion()));
        }
        return null;
    }

    private InstallInformation createInstallInformation(String esa, String feature, int progress) throws InstallException {
        File esaToInstall = null;
        String installRootFolder = null;
        boolean isTemporary = true;
        // first of all see if it is a URL.
        try {
            URL url = new URL(esa);
            String urlExtrernalForm = url.toExternalForm();
            installRootFolder = urlExtrernalForm.substring(0, urlExtrernalForm.lastIndexOf("/")) + "/";
            if (downloadCach.containsKey(esa)) {
                esaToInstall = downloadCach.get(esa);
            } else {
                fireProgressEvent(InstallProgressEvent.DOWNLOAD, progress, Messages.INSTALL_KERNEL_MESSAGES.getLogMessage("STATE_DOWNLOADING", url));
                esaToInstall = File.createTempFile("libertyfeature", ".esa");
                InstallUtils.download(url, esaToInstall);
                downloadCach.put(esa, esaToInstall);
            }
        } catch (MalformedURLException e) {
            // It is not a URL

            // clean up
            InstallUtils.delete(esaToInstall);

            // local file
            esaToInstall = new File(esa);
            isTemporary = false;

            // Don't know whether it was separated with / or \ so try both
            int lastSlash = esa.lastIndexOf("/");
            int lastBackSlash = esa.lastIndexOf("\\");
            int lastSeparator = (lastSlash > lastBackSlash) ? lastSlash : lastBackSlash;
            if (lastSeparator != -1) {
                // Keep the \ or / on the end of the string so we just need to append the name when searching for other features
                installRootFolder = esa.substring(0, lastSeparator + 1);
            } else {
                installRootFolder = "";
            }
        } catch (IOException e) {
            if (esaToInstall == null) {
                throw ExceptionUtils.create(Messages.PROVISIONER_MESSAGES.getLogMessage("tool.install.download.tmpFile", e.getMessage()),
                                            InstallException.BAD_ARGUMENT);
            } else {
                throw ExceptionUtils.create(Messages.PROVISIONER_MESSAGES.getLogMessage("tool.install.download.esa", esaToInstall, e.getMessage()),
                                            InstallException.BAD_ARGUMENT);
            }
        }

        if (!!!esaToInstall.exists()) {
            throw ExceptionUtils.create(Messages.PROVISIONER_MESSAGES.getLogMessage("tool.install.file.notexist", esaToInstall),
                                        InstallException.BAD_ARGUMENT);
        }

        if (!!!esaToInstall.isFile()) {
            throw ExceptionUtils.create(Messages.PROVISIONER_MESSAGES.getLogMessage("tool.install.file.notafile", esaToInstall),
                                        InstallException.BAD_ARGUMENT);
        }

        return new InstallInformation(esaToInstall, feature, installRootFolder, isTemporary);
    }

    private ESAAsset getEsaAsset(String feature, File fromDir, String toExtension) {
        File esaFile = new File(fromDir, feature + ".esa");
        if (esaFile.exists()) {
            ESAAsset esaAsset = createESAAsset(esaFile, toExtension);
            if (esaAsset != null && esaAsset.matchFeature(feature))
                return esaAsset;
        }
        FilenameFilter ff = new FilenameFilter() {
            @Override
            public boolean accept(File dir, String name) {
                return name.toLowerCase().endsWith(".esa");
            }
        };
        File[] esaes = fromDir.listFiles(ff);
        for (File esa : esaes) {
            if (esa.isFile()) {
                ESAAsset esaAsset = createESAAsset(esa, toExtension);
                if (esaAsset != null && esaAsset.matchFeature(feature))
                    return esaAsset;
            }
        }
        return null;
    }

    private ESAAsset getESAAssetFromCached(String feature) {
        ESAAsset esa = esaAssetCach.get(feature);
        if (esa != null)
            return esa;
        for (String k : esaAssetCach.keySet()) {
            if (k.toLowerCase().endsWith("." + feature.toLowerCase())) {
                esa = esaAssetCach.get(k);
                String s = esa.getShortName();
                if (s != null && s.equalsIgnoreCase(feature))
                    return esa;
                s = esa.getProvideFeature();
                if (s != null && s.equals(feature))
                    return esa;
            }
        }
        return null;
    }

    private boolean isFeatureManager() {
        return this.userAgent != null && this.userAgent.contains(InstallConstants.FEATURE_MANAGER);
    }

    private String resolve(InstallInformation installInformation, String toExtension, Set<String> features, ArrayList<InstallAsset> installAssets,
                           int progress, int interval) throws InstallException {
        ESAAsset esa = null;
        ProvisioningFeatureDefinition fd = null;
        try {
            String esaPath = installInformation.esaToInstall.getAbsolutePath();
            esa = esaAssetCach.get(esaPath);
            if (esa == null) {
                esa = new ESAAsset(installInformation.esaToInstall, toExtension, installInformation.isTemporary);
                esaAssetCach.put(esaPath, esa);
            } else {
                esa.setRepoType(toExtension);
            }
            if (esa.getSubsystemEntry() == null) {
                throw ExceptionUtils.create(Messages.PROVISIONER_MESSAGES.getLogMessage("tool.install.content.no.subsystem.manifest"),
                                            InstallException.BAD_FEATURE_DEFINITION);
            }
            fd = esa.getProvisioningFeatureDefinition();
            if (!fd.isSupportedFeatureVersion()) {
                throw ExceptionUtils.create(Messages.PROVISIONER_MESSAGES.getLogMessage("UNSUPPORTED_FEATURE_VERSION", fd.getFeatureName(), fd.getIbmFeatureVersion()),
                                            InstallException.BAD_FEATURE_DEFINITION);
            }
        } catch (ZipException e) {
            throw ExceptionUtils.create(Messages.PROVISIONER_MESSAGES.getLogMessage("tool.install.bad.zip", installInformation.esaToInstall, e), e);
        } catch (IOException e) {
            throw ExceptionUtils.create(Messages.PROVISIONER_MESSAGES.getLogMessage("tool.install.bad.zip", installInformation.esaToInstall, e), e);
        }

        if (installInformation.feature != null) {
            if (!installInformation.feature.equals(fd.getSymbolicName())) {
                String shortName = InstallUtils.getShortName(fd);
                if (shortName == null || !shortName.equalsIgnoreCase(installInformation.feature)) {
                    throw ExceptionUtils.createByKey(InstallException.BAD_FEATURE_DEFINITION, "ERROR_FAILED_TO_RESOLVE_FEATURE_FROM_ESA",
                                                     installInformation.feature, installInformation.esaToInstall.getAbsolutePath());
                }
            }
        }

        if (features.contains(fd.getSymbolicName())) {
            return fd.getSymbolicName();
        }

        // Make sure that this feature applies to our build by re-using the utilities in the product installer
        InstallUtils.validateProductMatches(fd, product.getInstallDir());

        features.add(fd.getSymbolicName());

        Collection<FeatureResource> featureResources = fd.getConstituents(null);
        if (featureResources.size() > 0) {
            int p = progress;
            int i = interval / featureResources.size();
            for (FeatureResource fr : featureResources) {
                p += i;
                SubsystemContentType type = fr.getType();
                if (SubsystemContentType.FEATURE_TYPE == type) {
                    // Look to see if the feature already exists and try to find it in the same place as the current ESA if we don't have it
                    if (!features.contains(fr.getSymbolicName())) {
                        String esaLocation = installInformation.installRootFolder + fr.getSymbolicName() + ".esa";
                        try {
                            resolve(createInstallInformation(esaLocation, fr.getSymbolicName(), progress), toExtension, features, installAssets, p, i);
                        } catch (InstallException e) {
                            if (e.getRc() != InstallException.ALREADY_EXISTS) {
                                throw ExceptionUtils.create(e.getMessage()
                                                            + "\n"
                                                            + Messages.PROVISIONER_MESSAGES.getLogMessage("tool.install.missing.feature", fd.getSymbolicName(),
                                                                                                          fr.getSymbolicName()));
                            }
                        }
                    }
                }
            }
        }

        if (!product.isInstalled(esa))
            installAssets.add(esa);
        return fd.getSymbolicName();
    }

    private void resolve(String feature, File fromDir, String toExtension, boolean offlineOnly, Set<String> installedFeatures, Map<String, ESAAsset> esaAssetsMap,
                         ArrayList<InstallAsset> installAssets, ArrayList<String> unresolvedFeatures) throws InstallException {
        ESAAsset esa = null;
        esa = getESAAssetFromCached(feature);
        if (esa == null) {
            esa = getEsaAsset(feature, fromDir, toExtension);
            if (esa == null) {
                if (offlineOnly) {
                    throw ExceptionUtils.createByKey("ERROR_FAILED_TO_RESOLVE_FEATURE_FROM_DIR", feature, fromDir.getAbsolutePath());
                } else {
                    unresolvedFeatures.add(feature);
                    return;
                }
            }
        } else {
            try {
                esa.setRepoType(toExtension);
            } catch (IOException e) {
                throw ExceptionUtils.create(Messages.PROVISIONER_MESSAGES.getLogMessage("tool.install.bad.zip", esa.getAsset().getAbsoluteFile(), e.getMessage()), e);
            }
        }

        String featureName = esa.getFeatureName();
        if (installedFeatures.contains(featureName))
            return;

        installedFeatures.add(featureName);

        ProvisioningFeatureDefinition fd = esa.getProvisioningFeatureDefinition();
        Collection<FeatureResource> featureResources = fd.getConstituents(null);
        if (featureResources.size() > 0) {
            for (FeatureResource fr : featureResources) {
                SubsystemContentType type = fr.getType();
                if (SubsystemContentType.FEATURE_TYPE == type) {
                    // Look to see if the feature already exists and try to find it in the same place as the current ESA if we don't have it
                    if (!installedFeatures.contains(fr.getSymbolicName())) {
                        try {
                            resolve(fr.getSymbolicName(), fromDir, toExtension, offlineOnly, installedFeatures, esaAssetsMap, installAssets, unresolvedFeatures);
                        } catch (InstallException e) {
                            if (offlineOnly) {
                                throw ExceptionUtils.create(Messages.PROVISIONER_MESSAGES.getLogMessage("tool.install.missing.feature", fd.getSymbolicName(),
                                                                                                        fr.getSymbolicName()),
                                                            e);
                            } else {
                                unresolvedFeatures.add(feature);
                            }
                        }
                    }
                }
            }
        }

        if (!product.isInstalled(esa))
            installAssets.add(esa);
    }

    private void resolveAutoFeature(Collection<ESAAsset> autoFeatures, ArrayList<InstallAsset> installAssets, Collection<ProvisioningFeatureDefinition> featureDefinitionsToCheck) {
        Collection<ESAAsset> notSatisfied = new HashSet<ESAAsset>();
        for (ESAAsset autoFeature : autoFeatures) {
            if (installAssets.contains(autoFeature)) {
                log(Level.FINEST, "auto feature " + autoFeature.getProvideFeature() + " is already resolved.");
            } else {
                ProvisioningFeatureDefinition pdf = autoFeature.getProvisioningFeatureDefinition();
                if (pdf != null) {
                    if (pdf.isCapabilitySatisfied(featureDefinitionsToCheck)) {
                        log(Level.FINEST, "auto feature " + autoFeature.getProvideFeature() + " will be installed.");
                        featureDefinitionsToCheck.add(autoFeature.getProvisioningFeatureDefinition());
                        installAssets.add(autoFeature);
                    } else {
                        log(Level.FINEST, "auto feature " + autoFeature.getProvideFeature() + " is not satisfied.");
                        notSatisfied.add(autoFeature);
                    }
                }
            }
        }

        if (notSatisfied.isEmpty() || autoFeatures.size() == notSatisfied.size())
            return;

        resolveAutoFeature(notSatisfied, installAssets, featureDefinitionsToCheck);
    }

    private void setUserAgent() {
        String ua = System.getProperty(InstallConstants.UA_PROPERTY_NAME);
        String productVersion = this.product.getProductVersion();
        String productEdition = this.product.getProductEdition();
        if (ua != null && !ua.isEmpty()) {
            ua = String.format(InstallConstants.USER_AGENT, productVersion, productEdition, ua);
        }
        this.userAgent = ua;
    }

    void checkAssetsNotInstalled(Collection<String> assetIds, boolean installingFeature) throws InstallException {

        log(Level.FINEST, "Check following assets whether they were installed or not: " + assetIds);

        if (assetIds == null || assetIds.isEmpty()) {
            throw ExceptionUtils.createByKey("ERROR_ASSETS_LIST_INVALID");
        }

        RepositoryConnectionList loginInfo = new RepositoryConnectionList();
        List<List<RepositoryResource>> resources = null;
        try {
            resources = resolve(assetIds, loginInfo, false, installingFeature);
        } catch (InstallException e) {
            // Should do nothing
            log(Level.FINEST, "checkAssetsNotInstalled() ignore exception: " + e.getMessage(), e);
            log(Level.FINEST, "checkAssetsNotInstalled() cause of exception: " + e.getCause().getMessage());
            return;
        }
        if (isEmpty(resources)) {
            throw ExceptionUtils.createByKey(InstallException.ALREADY_EXISTS, "ASSETS_ALREADY_INSTALLED",
                                             InstallUtils.getShortNames(product.getFeatureDefinitions(), assetIds).toString());
        }
    }
}<|MERGE_RESOLUTION|>--- conflicted
+++ resolved
@@ -1,9 +1,5 @@
 /*******************************************************************************
-<<<<<<< HEAD
  * Copyright (c) 2018, 2024 IBM Corporation and others.
-=======
- * Copyright (c) 2018, 2023 IBM Corporation and others.
->>>>>>> d0add84e
  * All rights reserved. This program and the accompanying materials
  * are made available under the terms of the Eclipse Public License 2.0
  * which accompanies this distribution, and is available at
