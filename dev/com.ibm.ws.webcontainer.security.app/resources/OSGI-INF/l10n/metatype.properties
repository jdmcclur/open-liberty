--- conflicted
+++ resolved
@@ -112,14 +112,9 @@
 sameSiteCookieNone=Set the SSO cookie SameSite attribute value to None. When None is set, the secure attribute is set to true on the cookie. 
 sameSiteCookieStrict=Set the SSO cookie SameSite attribute value to Strict
 
-<<<<<<< HEAD
-loggedOutCookieCacheCacheRef=JCache cache reference
+loggedOutCookieCacheCacheRef=JCache Cache Reference
+loggedOutCookieCacheCacheRef$Ref=JCache cache reference
 loggedOutCookieCacheCacheRef.desc=The JCache cache reference that is used as the logged-out-cookie cache.
 
 useContextRootForSSOCookiePath=Use the context root for the SSO cookie path
-useContextRootForSSOCookiePath.desc=Specifies that the cookie path equals the context root of the web module instead of the backslash character (/).
-=======
-loggedOutCookieCacheCacheRef=JCache Cache Reference
-loggedOutCookieCacheCacheRef$Ref=JCache cache reference
-loggedOutCookieCacheCacheRef.desc=The JCache cache reference that is used as the logged-out-cookie cache.
->>>>>>> 16b82e1e
+useContextRootForSSOCookiePath.desc=Specifies that the cookie path equals the context root of the web module instead of the backslash character (/).