--- conflicted
+++ resolved
@@ -74,15 +74,13 @@
 OPENTRACING_NO_TRACERFACTORY.explanation=OpenTracing will not function properly because an OpentracingTracerFactory class was not provided. JAX-RS requests will execute normally, but they will not be tracked.
 OPENTRACING_NO_TRACERFACTORY.useraction=For more information, see the documentation about how to enable OpenTracing distributed tracing.
 
-<<<<<<< HEAD
+OPENTRACING_UNHANDLED_JAXRS_EXCEPTION=CWMOT0009W: The OpenTracing exception mapper detected and is handling an unhandled exception from the JAX-RS application.
+OPENTRACING_UNHANDLED_JAXRS_EXCEPTION.explanation=The JAX-RS-based application experienced an exception that is not handled within the application. The OpenTracing code handles it by logging the exception stack trace and returning a 500 Internal Server Error response.
+OPENTRACING_UNHANDLED_JAXRS_EXCEPTION.useraction=This behavior might be acceptable. To handle the exception differently, the application developer can add an ExceptionMapper interface that handles the exception and maps it to a different response.
+
 OPENTRACING_TRACERFACTORY_NOT_PROVIDED=CWMOT0010W: OpenTracing cannot track JAX-RS requests because an OpentracingTracerFactory class was not provided or client libraries for tracing backend are not in the classpath.
 OPENTRACING_TRACERFACTORY_NOT_PROVIDED.explanation=JAX-RS requests will execute normally, but they will not be tracked.
 OPENTRACING_TRACERFACTORY_NOT_PROVIDED.useraction=See the documentation about how to enable and configure OpenTracing distributed tracing. This warning can be safely ignored if OpenTracing is not being used.
-=======
-OPENTRACING_UNHANDLED_JAXRS_EXCEPTION=CWMOT0009W: The OpenTracing exception mapper detected and is handling an unhandled exception from the JAX-RS application.
-OPENTRACING_UNHANDLED_JAXRS_EXCEPTION.explanation=The JAX-RS-based application experienced an exception that is not handled within the application. The OpenTracing code handles it by logging the exception stack trace and returning a 500 Internal Server Error response.
-OPENTRACING_UNHANDLED_JAXRS_EXCEPTION.useraction=This behavior might be acceptable. To handle the exception differently, the application developer can add an ExceptionMapper interface that handles the exception and maps it to a different response.
->>>>>>> 555ded7d
 
 #-----------------------------------------------------------------------------------------------------------------------------
 # Emergency Opentracing error message
