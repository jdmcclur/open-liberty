--- conflicted
+++ resolved
@@ -68,10 +68,6 @@
         results = new ArrayList<Integer>();
         System.out.println("onSubscribe" + sub);
         startConsuming();
-<<<<<<< HEAD
-
-=======
->>>>>>> 5c643835
     }
 
     public void startConsuming() {
